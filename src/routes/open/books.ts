--- conflicted
+++ resolved
@@ -134,31 +134,7 @@
  * @apiError (400: Bad request) {String} Missing parameter - ISBN required.
  */
 
-/*
-<<<<<<< HEAD
- * @api {get} kwSearch
- *
- * @apiDescription Performs a keyword search of all books in the database by title and author.
- *
- * @apiName prefer getKwSearch
- * @apiGroup open
- *
- * @apiParam {string} q The keywords to search the database for.
- *
- * @apiSuccess (200) {Array<IBook>} returns an array containing all matching books
- * @apiSuccess (204) {String} The query was successfully run, but no books were found.
- *
- * @apiError (400: Bad Request) {String} Client provided no or malformed query parameter.
- * @apiError (418: I'm a teapot) {String} Client requested server to make coffee, but only tea is available.
- *
- */
-bookRouter.get('/search', (req: Request, res: Response, next: NextFunction) => {
-    console.log('Somebody tried to search!');
-    res.status(501).send();
-});
-
-export { bookRouter };
-=======
+/**
 * @api {get} kwSearch
 *
 * @apiDescription Performs a keyword search of all books in the database by title and author.
@@ -269,4 +245,3 @@
 // method goes here
 
 export {bookRouter}
->>>>>>> 1f8f356c
