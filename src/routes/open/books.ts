--- conflicted
+++ resolved
@@ -1,82 +1,48 @@
 //express is the framework we're going to use to handle requests
-import express, { Request, Response, Router } from 'express';
+import express, { NextFunction, Request, Response, Router } from 'express';
 //Access the connection to Postgres Database
-import { pool } from '../../core/utilities';
-import { parameterChecks } from '../../core/middleware';
-import { IBook } from '../../core/models';
-import { QueryResult } from 'pg';
+import { pool, validationFunctions } from '../../core/utilities';
 
 const bookRouter: Router = express.Router();
 
-const validSort = parameterChecks.validSort;
-const validOffset = parameterChecks.validOffset;
-const validPage = parameterChecks.validPage;
+bookRouter.get('/all',
+    (req: Request, res: Response, next: NextFunction) => {
+    const query = 'SELECT title, authors, publication_year, isbn13 FROM books';
 
-/**
- * @api {get} /books/all/title
- *
- * @apiDescription Request to retrieve all information about all books in a certain page sorted by title.
- * The number of books display per page is specified by offset. The offset and page must be numeric. If a
- * negative or zero offset is entered, it will be converted to positive. If the page is less than 1 or greater
- * than the maximum number of page, it will redirect to the first or last page.
- *
- * @apiName GetAllByTitle
- * @apiGroup Books
- *
- * @apiQuery {string="asc","desc"} sort="asc" The order of the book. It can be "asc" for ascending or "desc"
- * for descending.
- * @apiQuery {number} offset=15 The number of books display per page.
- * @apiQuery {number} page=1 The page number that starts from one.
- *
- * @apiSuccess (200 Success) {IBook[]} books A list of books in the given page.
- *
- * @apiError (400 Invalid page) {string} message "The page number in the request is not numeric."
- * @apiError (400 Invalid offset) {string} message "The offset in the request is not numeric."
- * @apiError (400 No book found) {string} message "Database error occurs while retrieving books."
- * @apiError (500 Internal Server Error) {string} message "Server error."
- */
-bookRouter.get(
-    '/all/title',
-    validSort,
-    validOffset,
-    validPage,
-    (req: Request, res: Response) => {
-        // Query used to retrieve all books
-        const offset = Number(req.query.offset);
-        const page = Number(req.query.page);
-        const getBooks = `SELECT *
-                          FROM books
-                                   INNER JOIN
-                               (SELECT book, STRING_AGG(authors.name, ', ') AS authors
-                                FROM book_author
-                                         INNER JOIN authors ON (authors.id = book_author.author)
-                                GROUP BY book) AS author_table
-                               ON (books.id = author_table.book)
-                          ORDER BY title ${req.query.sort}
-                          OFFSET $1 LIMIT $2;`;
-        const values = [offset * (page - 1), offset];
+    pool.query(query)
+        .then((result) => {
+            res.send({
+                entries: result.rows
+            })
+        })
+        .catch((e) => {
+            console.log(`Server failed to retrieve books due to ${e}`)
+            res.status(500).send("Server Error, so sorry!")
+        })
+    })
+/*
+* @api {get} kwSearch
+*
+* @apiDescription Performs a keyword search of all books in the database by title and author.
+*
+* @apiName prefer getKwSearch
+* @apiGroup open
+*
+* @apiParam {string} q The keywords to search the database for.
+*
+* @apiSuccess (200) {Array<IBook>} returns an array containing all matching books
+* @apiSuccess (204) {String} The query was successfully run, but no books were found.
+*
+* @apiError (400: Bad Request) {String} Client provided no or malformed query parameter.
+* @apiError (418: I'm a teapot) {String} Client requested server to make coffee, but only tea is available.
+*
+*/
+bookRouter.get('/search',
+        (req: Request, res: Response, next: NextFunction) => {
+            console.log("Somebody tried to search!")
+            res.status(501).send();
+        });
 
-        pool.query(getBooks, values)
-            .then((result: QueryResult<IBook>) => {
-                if (result.rowCount > 0) {
-                    res.status(200).send({
-                        books: result.rows.map((row: IBook) => row as IBook),
-                    });
-                } else {
-                    console.error('Error occurs while retrieving books.');
-                    res.status(400).send({
-                        message: 'Error occurs while retrieving books.',
-                    });
-                }
-            })
-            .catch((error) => {
-                console.error('DB query error when retrieving all books.');
-                console.error(error);
-                res.status(500).send({
-                    message: 'Server error.',
-                });
-            });
-    });
 
 /*
 * @api {post} /books Request to add a new book
@@ -131,26 +97,6 @@
 * @apiError (403) {String} message "Unauthorized user"
 */
 
-bookRouter.delete('/deleteBook/:isbn', (req: Request, res: Response, next: NextFunction) => {
-
-    const query = 'DELETE FROM books WHERE isbn13 = ' + req.params.isbn +';';
-
-    pool.query(query)
-        .then((result) => {
-            res.status(200).send({
-                message:(`Deleted book.`),
-            });
-        })
-        .catch((e) => {
-            console.log(`Server failed to delete books due to ${e}`);
-            res.status(500).send('Server error, so sorry!');
-        });
-});
-
-
-
-
-
 /*
 * @api {delete} /books Request to delete a range of books
 *
@@ -170,195 +116,11 @@
 * @apiError (403) {String} message "Unauthorized user"
 */
 
-bookRouter.delete('/deleteRangeBooks/:min_id/:max_id', (req: Request, res: Response, next: NextFunction) => {
 
-<<<<<<< HEAD
     const query = 'DELETE FROM books WHERE id BETWEEN $1 AND $2;';
     const values = [req.params.min_id, req.params.max_id];
 
-pool.query(query)
-    .then((result) => {
-        res.status(200).send({
-            message:(`Deleted range of books with ID [` + req.params.min_id +  ',' + req.params.max_id),
-    });
-    })
-    .catch((e) => {
-        console.log(`Server failed to delete books due to ${e}`);
-        res.status(500).send('Server error, so sorry!');
-    });
-});
-=======
-/**
- * @api {get} /books/all/author
- *
- * @apiDescription Request to retrieve all information about all books in a certain page sorted by author.
- * If a book has multiple authors, use the author name that comes first in alphabet. The number of books
- * display per page is specified by offset. The offset and page must be numeric. If a negative or zero offset is
- * entered, it will be converted to positive. If the page is less than 1 or greater than the maximum number
- * of page, it will redirect to the first or last page.
- *
- * @apiName GetAllByAuthor
- * @apiGroup Books
- *
- * @apiQuery {string="asc","desc"} sort="asc" The order of the book. It can be "asc" for ascending or "desc"
- * for descending.
- * @apiQuery {number} offset=15 The number of books display per page.
- * @apiQuery {number} page=1 The page number that starts from one.
- *
- * @apiSuccess (200 Success) {IBook[]} books A list of books in the given page.
- *
- * @apiError (400 Invalid page) {string} message "The page number in the request is not numeric."
- * @apiError (400 Invalid offset) {string} message "The offset in the request is not numeric."
- * @apiError (400 No book found) {string} message "Database error occurs while retrieving books."
- * @apiError (500 Internal Server Error) {string} message "Server error."
- */
 
-/**
- * @api {get} /books/title
- *
- * @apiDescription Request to retrieve a list of books by title. It is possible that no book will be
- * retrieved because no match is found, or multiple books are retrieved because more than one match
- * is found. The title can be found by both title and original title.
- *
- * @apiName GetByTitle
- * @apiGroup Books
- *
- * @apiQuery {string} title The title of the book to search for.
- *
- * @apiSuccess (200 Success) {IBook[]} books A list of books with title that are similar to the title to search for.
- *
- * @apiError (400 Bad request) {String} message Missing parameter - Title required.
- * @apiError (500 Internal Server Error) {string} message "Server error."
- */
 
-/**
- * @api {get} /books/isbn
- *
- * @apiDescription Request to retrieve a list of books by ISBN. It is possible that no book will be
- * retrieved because no match is found, or multiple books are retrieved because more than one match
- * is found.
- *
- * @apiName GetByISBN
- * @apiGroup Books
- *
- * @apiQuery {number} isbn The ISBN of the book to search for.
- *
- * @apiSuccess (200 Success) {IBook[]} books A list of books with given ISBN.
- *
- * @apiError (400 Invalid ISBN) {string} message "The ISBN in the request is not numeric."
- * @apiError (400 Invalid ISBN) {string} message "The ISBN in the request is not 13 digits long."
- * @apiError (400 Bad request) {String} message Missing parameter - ISBN required.
- * @apiError (500 Internal Server Error) {string} message "Server error."
- */
 
-/**
- * @api {get} kwSearch
- *
- * @apiDescription Performs a keyword search of all books in the database by title and author.
- *
- * @apiName prefer getKwSearch
- * @apiGroup open
- *
- * @apiParam {string} q The keywords to search the database for.
- *
- * @apiSuccess (200) {Array<IBook>} returns an array containing all matching books
- * @apiSuccess (204) {String} The query was successfully run, but no books were found.
- *
- * @apiError (400: Bad Request) {String} Client provided no or malformed query parameter.
- * @apiError (418: I'm a teapot) {String} Client requested server to make coffee, but only tea is available.
- *
- */
-bookRouter.get('/search', (req: Request, res: Response) => {
-    console.log('Somebody tried to search!');
-    res.status(501).send();
-});
-
-/**
- * @api {get} /books/all
- *
- * @apiDescription Request to retrieve all books sorted by publication date.
- *   If there are multiple books published on the same date, those books are then
- *   sorted by title in descending alphabetical order (A to Z). Uses pagination,
- *   where offset is the number of books per page. A negative/zero offset will
- *   be converted to positive. A page less than one will redirect to the first
- *   page. A page number larger than the maximum will redirect to the maximum
- *   page.
- *
- * @apiName GetAllByPub
- * @apiGroup books
- *
- * @apiQuery {String = "asc", "desc"} sort="asc" The order of the book. Use "asc"
- *   for ascending and "desc" for descending.
- * @apiQuery {Number} offset=15 The number of books displayed per page. Default
- *   is 15.
- * @apiQuery {Number} page=1 The page number. Default is 1.
- *
- * @apiSuccess (200: Success) {Array<IBook>} Returns an array of all books sorted by publication date.
- *
- * @apiError (500: Internal server error) {String} message Server or database error occurred.
- */
-// method goes here
-
-/**
- * @api {get} /books/search
- *
- * @apiDescription Request to search and retrieve all books with the specified
- *   author. A book with multiple authors will still be retrieved if one author
- *   matches the name searched.
- *
- * @apiName GetBooksByAuthor
- * @apiGroup books
- *
- * @apiQuery author The author's first and/or last name
- *
- * @apiSuccess (200: Success) {Array<IBook>} Returns an array of all books with the author specified in input.
- *
- * @apiError (400: Bad request) {String} message Missing parameter - Author name required.
- * @apiError (500: Internal server error) {String} message Server or database error occurred.
- */
-// method goes here
->>>>>>> 8c37bd39
-
-/**
- * @api {get} /books/search
- *
- * @apiDescription Request to search and retrieve all books that have a rating
- *   that is within the given rating range (inclusive).
- *
- * @apiName GetBooksByRating
- * @apiGroup books
- *
- * @apiQuery {Number} min The minimum rating.
- * @apiQuery {Number} max The maximum rating.
- *
- * @apiSuccess (200: Success) {Array<IBook>} Returns an array of all books that
- *   have a rating within the given range.
- *
- * @apiError (400: Bad request) {String} message Missing parameter(s) - Min and Max rating
- *   required.
- * @apiError (500: Internal server error) {String} message Server or database error occurred.
- */
-// method goes here
-
-/**
- * @api {put} /books
- *
- * @apiDescription Allows an authenticated user to update a book's information.
- *   Retrieves the book to be updated with the ISBN.
- *
- * @apiName UpdateBook
- * @apiGroup books
- *
- * @apiParam {Int} isbn-13 The ISBN of the book to be updated.
- * @apiParam {String} attribute The attribute of the book that will be updated.
- * @apiParam {String} newInfo The information to update the book with.
- *
- * @apiSuccess (200: Success) {String} Book updated successfully.
- *
- * @apiError (400: Bad request) {String} message Missing parameter(s).
- * @apiError (401: Unauthorized) {String} message User does not have permission to update books.
- * @apiError (500: Internal server error) {String} message Server or database error occurred.
- */
-// method goes here
-
-export { bookRouter };+export {bookRouter}