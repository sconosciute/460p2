//express is the framework we're going to use to handle requests
import express, { NextFunction, Request, Response, Router } from 'express';
//Access the connection to Postgres Database
import { pool, validationFunctions } from '../../core/utilities';
import { parameterChecks } from '../../core/middleware';
import { IBook, IRatings, IUrlIcon } from '../../core/models';
import { QueryResult } from 'pg';

const bookRouter: Router = express.Router();

const validOrderby = parameterChecks.validOrderby;
const validSort = parameterChecks.validSort;
const validOffset = parameterChecks.validOffset;
const validPage = parameterChecks.validPage;
const validISBN = parameterChecks.validISBN;
const validTitle = parameterChecks.validTitle;
const validAuthor = parameterChecks.validAuthor;
const validMinMax = parameterChecks.validMinMax;

const getBooksAndAuthorsQuery = `
    SELECT *
    FROM books
             INNER JOIN
         (SELECT book, STRING_AGG(authors.name, ', ') AS authors
          FROM book_author
                   INNER JOIN
               authors ON (authors.id = book_author.author)
          GROUP BY book) AS author_table
         ON (books.id = author_table.book)`;

//region helpers

/**
 * Get the result by executing the given query and send a list of IBook as response.
 *
 * @param theQuery The query to execute.
 * @param res The HTTP response.
 * @param allBooks Whether the query is retrieving all books.
 */
const queryAndResponse = (
    theQuery: string,
    values: string[],
    res: Response,
    allBooks: boolean,
) => {
    pool.query(theQuery, values)
        .then((result) => {
            if (allBooks && result.rowCount == 0) {
                // Try to get all books but no book found.
                res.status(500).send({
                    message: 'Server error - Contact Support.',
                });
            } else {
                // Send the result
                res.status(200).send({
                    books: resultToIBook(result),
                });
            }
        })
        .catch((error) => {
            console.error('DB server error: ' + error);
            res.status(500).send({
                message: 'Server error.',
            });
        });
};

/**
 * Takes in a QueryResult containing complete book records and formats as IBook array.
 * @param toFormat
 */
function resultToIBook(toFormat: QueryResult) {
    return toFormat.rows.map((row) => {
        return <IBook>{
            isbn13: Number(row.isbn13),
            authors: row.authors,
            publication: Number(row.publication_year),
            original_title: row.original_title,
            title: row.title,
            ratings: <IRatings>{
                average: Number(row.rating_avg),
                count: Number(row.rating_count),
                rating_1: Number(row.rating_1_star),
                rating_2: Number(row.rating_2_star),
                rating_3: Number(row.rating_3_star),
                rating_4: Number(row.rating_4_star),
                rating_5: Number(row.rating_5_star),
            },
            icons: <IUrlIcon>{
                large: row.image_url,
                small: row.image_small_url,
            },
        };
    });
}

//endregion helpers

//region middleware

/**
 * Confirms a query is formatted correctly to perform a keyword search and does not contain additional symbols.
 * @param req HTTP Request
 * @param res HTTP Response
 * @param next Next Middleware Function
 */
const checkKwQueryFormat = (req: Request, res: Response, next: NextFunction) => {
    if (!req.query.q) {
        next();
    } else if (!validationFunctions.isStringProvided(req.query.q)) {
        res.status(400).send({
            message: "Keyword query q must be a string."
        })
    } else {
        const queryPattern = /^[a-zA-Z0-9\s"-]+$/gm;
        console.log(`query: ${req.query.q}`);
        const check = (<string>req.query.q).match(queryPattern);
        console.dir(check);
        if (check?.length != 1) {
            res.status(400).send(
                {
                    message: 'Malformed query\n Keyword query q must be a web search format and may include alphanumeric characters as well as - and "',
                },
            );
        } else {
            next();
        }
    }
};

const checkHasQuery = (req: Request, res: Response, next: NextFunction) => {
    if (Object.keys(req.query).length > 0) {
        console.log('\n\nRECEIVED QUERY============================================================');
        console.dir(req.query);
        next();
    } else {
        res.status(400).send({
            message: 'Search requires at least one query parameter.',
        });
    }
};

const performKeywordSearch = async (req: Request, res: Response, next: NextFunction) => {
    if (!req.query.q) {
        next();
    } else {
        const query = `SELECT *,
                              ts_rank(kw_vec, websearch_to_tsquery('english', $1)) AS rank,
                              get_authors(id)                                      AS authors
                       FROM books
                       WHERE kw_vec @@ websearch_to_tsquery('english', $1)
                       ORDER BY rank DESC`;
        const ans = await pool.query(query, [req.query.q]);

        res.setHeader('Content-Type', 'application/json').send(
            {
                books: resultToIBook(ans),
            },
        );
    }


};

//endregion middleware

//region getAll

/**
 * @api {get} /books/all
 *
 * @apiDescription Request to retrieve all information about all books in a certain page sorted by specified
 * attribute. The number of books display per page is specified by offset. The offset and page must be numeric.
 * If a negative or zero offset is entered, it will be converted to positive. If the page is less than 1 or
 * greater than the maximum number of page, it will redirect to the first or last page.
 * Available options for attributes:
 * - title: title of the book
 * - author: author name, if there're multiple authors, use the one the comes first in alphabet.
 * - year: publication year, if same year, order by title.
 *
 * @apiName GetAllBooks
 * @apiGroup Books
 *
 * @apiQuery {String="title","author","year"} orderby="title" The specified attribute of the book that it use
 * sort books.
 * @apiQuery {String="asc","desc"} sort="asc" The order of the book. It can be "asc" for ascending or "desc"
 * for descending.
 * @apiQuery {Number} offset=15 The number of books display per page.
 * @apiQuery {Number} page=1 The page number that starts from one.
 *
 * @apiSuccess (200 Success) {Array<IBook>} books A list of books in the given page.
 *
 * @apiError (400 Invalid page) {String} message "The page number in the request is not numeric."
 * @apiError (400 Invalid offset) {String} message "The offset in the request is not numeric."
 * @apiError (400 No book found) {String} message "Unexpected error - cannot retrieve books."
 * @apiError (500 Internal server error) {String} message "Server error - Contact Support."
 */
bookRouter.get(
    '/all',
    validOrderby,
    validSort,
    validOffset,
    validPage,
    (req: Request, res: Response) => {
        const orderQuery = {
            title: `title ${req.query.sort}`,
            author: `author_table.authors ${req.query.sort}`,
            year: `publication_year ${req.query.sort}, title ${req.query.sort}`,
        };
        const offset = Number(req.query.offset);
        const page = Number(req.query.page);
        const getBooks = `${getBooksAndAuthorsQuery} ORDER BY ${orderQuery[String(req.query.orderby)]} OFFSET $1 LIMIT $2`;
        const values = [String(offset * (page - 1)), String(req.query.offset)];
        queryAndResponse(getBooks, values, res, true);
    },
);

//endregion getAll

//region searches

/**
 * @api {get} /books/search
 *
 * @apiDescription Request to retrieve a list of books that match all the query parameters entered.
 * If parameter q is entered, it means it will search by keyword and all other parameters will not
 * make effect. It is possible that no book will be retrieved because no match is found, or multiple
 * books are retrieved because more than one match is found. Though query parameters are optional, at
 * least one parameter must be entered. If one of min or max is entered without another, it will set
 * the missing parameter to its default value 1 (for min) or 5 (for max).
 *
 * @apiName SearchByParameter
 * @apiGroup Books
 *
 * @apiQuery {String} [title] The title of the book to search for.
 * @apiQuery {Number} [isbn] The ISBN of the book to search for.
 * @apiQuery {String} [author] The author's first and/or last name.
<<<<<<< HEAD
 * @apiQuery {Number{1-5}} [min] The minimum rating.
 * @apiQuery {Number{1-5}} [max] The maximum rating.
 * @apiQuery {Number} offset=15 The number of books display per page.
 * @apiQuery {Number} page=1 The page number that starts from one.
=======
 * @apiQuery {Number{1-5}} [min] The minimum rating. Will be clamped between 1-5, malformed input will be treated as 1.
 * @apiQuery {Number{1-5}} [max] The maximum rating. Will be clamped between 1-5, Malformed input will be treated as 5.
>>>>>>> f635d80e
 *
 * @apiSuccess (200 Success) {Array<IBook>} books A list of books match the parameters entered.
 *
 * @apiError (400 No parameter) {String} message "None of the required parameter is entered."
 * @apiError (400 Invalid ISBN) {String} message "The ISBN in the request is not numeric."
 * @apiError (400 Invalid ISBN) {String} message "The ISBN in the request is not 13 digits long."
 * @apiError (400 Invalid Min/Max) {String} message "Min is not numeric or is greater than 5."
 * @apiError (400 Invalid Min/Max) {String} message "Max is not numeric or is less than 1."
 * @apiError (400 Invalid Min/Max) {String} message "Min is greater than max."
 * @apiError (400 Blank parameter) {String} message "Title cannot be blank."
 * @apiError (400 Blank parameter) {String} message "ISBN cannot be blank."
 * @apiError (400 Blank parameter) {String} message "Author cannot be blank."
 * @apiError (500 Internal server error) {String} message "Server error - Contact Support."
 */
bookRouter.get(
    '/search',
<<<<<<< HEAD
    validOffset,
    validPage,
    (req: Request, res: Response, next: NextFunction) => {
        if (
            req.query.title ||
            req.query.isbn ||
            req.query.author ||
            req.query.min ||
            req.query.max
        ) {
            next();
        } else {
            res.status(400).send({
                message: 'None of the required parameter is entered.',
            });
        }
    },
    (req: Request, res: Response, next: NextFunction) => {
        if (!req.query.q) {
            if (!res.writableEnded && req.query.title) validTitle(req, res);
            if (!res.writableEnded && req.query.isbn) validISBN(req, res);
            if (!res.writableEnded && req.query.author) validAuthor(req, res);
            if (!res.writableEnded && (req.query.min || req.query.max))
                validMinMax(req, res);
        }
        if (String(res.statusCode).startsWith('2')) next();
    },
=======
    checkHasQuery,
    checkKwQueryFormat,
    performKeywordSearch,
    validTitle,
    validISBN,
    validAuthor,
    validMinMax,
>>>>>>> f635d80e
    (req: Request, res: Response) => {
        let valIndex = 1;
        const values = [];
        const wheres = [];

        if (req.query.isbn) {
            wheres.push(` isbn13 = $${valIndex++}`);
            values.push(String(req.query.isbn));
        }

        // If title entered, append query for title
        if (req.query.title) {
            wheres.push(` (title LIKE $${valIndex++} OR title LIKE $${valIndex++} OR DIFFERENCE(title, $${valIndex++}) > 2)`);
            values.push(
                String(req.query.title),
                String(req.query.title).charAt(0).toUpperCase() +
                String(req.query.title).slice(1),
                String(req.query.title),
            );
        }

<<<<<<< HEAD
            // If min and/or max entered, append query for min and/or max rating
            if (req.query.min || req.query.max) {
                if (!getBooks.endsWith('WHERE'))
                    getBooks = getBooks.concat(' AND');
                getBooks = getBooks.concat(
                    ` rating_avg BETWEEN $${count++} AND $${count++}`
                );
                values.push(String(req.query.min), String(req.query.max));
            }

            // Add page number and number of book per page
            const offset = Number(req.query.offset);
            const page = Number(req.query.page);
            getBooks = getBooks.concat(` OFFSET $${count++} LIMIT $${count++}`);
            values.push(String(offset * (page - 1)), String(req.query.offset));
=======
        // If author entered, append query for author
        if (req.query.author) {
            wheres.push(` authors LIKE $${valIndex++}`);
            values.push(String('%' + req.query.author + '%'));
>>>>>>> f635d80e
        }

        // If min and/or max entered, append query for min and/or max rating
        if (req.query.min && req.query.max) {
            wheres.push(` rating_avg BETWEEN $${valIndex++} AND $${valIndex++}`);
            values.push(String(req.query.min), String(req.query.max));
        }

        const where = wheres.join(' AND ');
        if (where.length < 1) {
            res.status(400).send({
                message: 'Failed to parse query, please make sure input is provided and well formed.',
            });
        } else {
            const query = `${getBooksAndAuthorsQuery} WHERE ` + where;

            queryAndResponse(query, values, res, false);
        }

    },
);

/**
 * @api {put} /books
 *
 * @apiDescription Allows an authenticated user to update a book's information.
 *   Retrieves the book to be updated with the ISBN.
 *
 * @apiName UpdateBook
 * @apiGroup books
 *
 * @apiParam {Int} isbn-13 The ISBN of the book to be updated.
 * @apiParam {String} attribute The attribute of the book that will be updated.
 * @apiParam {String} newInfo The information to update the book with.
 *
 * @apiSuccess (200: Success) {String} Book updated successfully.
 *
 * @apiError (400: Bad request) {String} message Missing parameter(s).
 * @apiError (401: Unauthorized) {String} message User does not have permission to update books.
 * @apiError (500: Internal server error) {String} message Server or database error occurred.
 */
// method goes here

//endregion searches

export { bookRouter };<|MERGE_RESOLUTION|>--- conflicted
+++ resolved
@@ -41,7 +41,7 @@
     theQuery: string,
     values: string[],
     res: Response,
-    allBooks: boolean,
+    allBooks: boolean
 ) => {
     pool.query(theQuery, values)
         .then((result) => {
@@ -104,24 +104,27 @@
  * @param res HTTP Response
  * @param next Next Middleware Function
  */
-const checkKwQueryFormat = (req: Request, res: Response, next: NextFunction) => {
+const checkKwQueryFormat = (
+    req: Request,
+    res: Response,
+    next: NextFunction
+) => {
     if (!req.query.q) {
         next();
     } else if (!validationFunctions.isStringProvided(req.query.q)) {
         res.status(400).send({
-            message: "Keyword query q must be a string."
-        })
+            message: 'Keyword query q must be a string.',
+        });
     } else {
         const queryPattern = /^[a-zA-Z0-9\s"-]+$/gm;
         console.log(`query: ${req.query.q}`);
         const check = (<string>req.query.q).match(queryPattern);
         console.dir(check);
         if (check?.length != 1) {
-            res.status(400).send(
-                {
-                    message: 'Malformed query\n Keyword query q must be a web search format and may include alphanumeric characters as well as - and "',
-                },
-            );
+            res.status(400).send({
+                message:
+                    'Malformed query\n Keyword query q must be a web search format and may include alphanumeric characters as well as - and "',
+            });
         } else {
             next();
         }
@@ -130,7 +133,9 @@
 
 const checkHasQuery = (req: Request, res: Response, next: NextFunction) => {
     if (Object.keys(req.query).length > 0) {
-        console.log('\n\nRECEIVED QUERY============================================================');
+        console.log(
+            '\n\nRECEIVED QUERY============================================================'
+        );
         console.dir(req.query);
         next();
     } else {
@@ -140,7 +145,11 @@
     }
 };
 
-const performKeywordSearch = async (req: Request, res: Response, next: NextFunction) => {
+const performKeywordSearch = async (
+    req: Request,
+    res: Response,
+    next: NextFunction
+) => {
     if (!req.query.q) {
         next();
     } else {
@@ -152,14 +161,10 @@
                        ORDER BY rank DESC`;
         const ans = await pool.query(query, [req.query.q]);
 
-        res.setHeader('Content-Type', 'application/json').send(
-            {
-                books: resultToIBook(ans),
-            },
-        );
-    }
-
-
+        res.setHeader('Content-Type', 'application/json').send({
+            books: resultToIBook(ans),
+        });
+    }
 };
 
 //endregion middleware
@@ -212,7 +217,7 @@
         const getBooks = `${getBooksAndAuthorsQuery} ORDER BY ${orderQuery[String(req.query.orderby)]} OFFSET $1 LIMIT $2`;
         const values = [String(offset * (page - 1)), String(req.query.offset)];
         queryAndResponse(getBooks, values, res, true);
-    },
+    }
 );
 
 //endregion getAll
@@ -235,15 +240,10 @@
  * @apiQuery {String} [title] The title of the book to search for.
  * @apiQuery {Number} [isbn] The ISBN of the book to search for.
  * @apiQuery {String} [author] The author's first and/or last name.
-<<<<<<< HEAD
- * @apiQuery {Number{1-5}} [min] The minimum rating.
- * @apiQuery {Number{1-5}} [max] The maximum rating.
+ * @apiQuery {Number{1-5}} [min] The minimum rating. Will be clamped between 1-5, malformed input will be treated as 1.
+ * @apiQuery {Number{1-5}} [max] The maximum rating. Will be clamped between 1-5, Malformed input will be treated as 5.
  * @apiQuery {Number} offset=15 The number of books display per page.
  * @apiQuery {Number} page=1 The page number that starts from one.
-=======
- * @apiQuery {Number{1-5}} [min] The minimum rating. Will be clamped between 1-5, malformed input will be treated as 1.
- * @apiQuery {Number{1-5}} [max] The maximum rating. Will be clamped between 1-5, Malformed input will be treated as 5.
->>>>>>> f635d80e
  *
  * @apiSuccess (200 Success) {Array<IBook>} books A list of books match the parameters entered.
  *
@@ -260,106 +260,64 @@
  */
 bookRouter.get(
     '/search',
-<<<<<<< HEAD
-    validOffset,
-    validPage,
-    (req: Request, res: Response, next: NextFunction) => {
-        if (
-            req.query.title ||
-            req.query.isbn ||
-            req.query.author ||
-            req.query.min ||
-            req.query.max
-        ) {
-            next();
-        } else {
-            res.status(400).send({
-                message: 'None of the required parameter is entered.',
-            });
-        }
-    },
-    (req: Request, res: Response, next: NextFunction) => {
-        if (!req.query.q) {
-            if (!res.writableEnded && req.query.title) validTitle(req, res);
-            if (!res.writableEnded && req.query.isbn) validISBN(req, res);
-            if (!res.writableEnded && req.query.author) validAuthor(req, res);
-            if (!res.writableEnded && (req.query.min || req.query.max))
-                validMinMax(req, res);
-        }
-        if (String(res.statusCode).startsWith('2')) next();
-    },
-=======
     checkHasQuery,
     checkKwQueryFormat,
     performKeywordSearch,
+    validOffset,
+    validPage,
     validTitle,
     validISBN,
     validAuthor,
     validMinMax,
->>>>>>> f635d80e
     (req: Request, res: Response) => {
         let valIndex = 1;
         const values = [];
         const wheres = [];
 
         if (req.query.isbn) {
-            wheres.push(` isbn13 = $${valIndex++}`);
+            wheres.push(`isbn13 = $${valIndex++}`);
             values.push(String(req.query.isbn));
         }
 
         // If title entered, append query for title
         if (req.query.title) {
-            wheres.push(` (title LIKE $${valIndex++} OR title LIKE $${valIndex++} OR DIFFERENCE(title, $${valIndex++}) > 2)`);
+            wheres.push(
+                `(title LIKE $${valIndex++} OR title LIKE $${valIndex++} OR DIFFERENCE(title, $${valIndex++}) > 2)`
+            );
             values.push(
                 String(req.query.title),
                 String(req.query.title).charAt(0).toUpperCase() +
-                String(req.query.title).slice(1),
-                String(req.query.title),
+                    String(req.query.title).slice(1),
+                String(req.query.title)
             );
         }
 
-<<<<<<< HEAD
-            // If min and/or max entered, append query for min and/or max rating
-            if (req.query.min || req.query.max) {
-                if (!getBooks.endsWith('WHERE'))
-                    getBooks = getBooks.concat(' AND');
-                getBooks = getBooks.concat(
-                    ` rating_avg BETWEEN $${count++} AND $${count++}`
-                );
-                values.push(String(req.query.min), String(req.query.max));
-            }
-
-            // Add page number and number of book per page
-            const offset = Number(req.query.offset);
-            const page = Number(req.query.page);
-            getBooks = getBooks.concat(` OFFSET $${count++} LIMIT $${count++}`);
-            values.push(String(offset * (page - 1)), String(req.query.offset));
-=======
         // If author entered, append query for author
         if (req.query.author) {
-            wheres.push(` authors LIKE $${valIndex++}`);
+            wheres.push(`authors LIKE $${valIndex++}`);
             values.push(String('%' + req.query.author + '%'));
->>>>>>> f635d80e
         }
 
         // If min and/or max entered, append query for min and/or max rating
         if (req.query.min && req.query.max) {
-            wheres.push(` rating_avg BETWEEN $${valIndex++} AND $${valIndex++}`);
+            wheres.push(`rating_avg BETWEEN $${valIndex++} AND $${valIndex++}`);
             values.push(String(req.query.min), String(req.query.max));
         }
 
         const where = wheres.join(' AND ');
         if (where.length < 1) {
             res.status(400).send({
-                message: 'Failed to parse query, please make sure input is provided and well formed.',
+                message:
+                    'Failed to parse query, please make sure input is provided and well formed.',
             });
         } else {
-            const query = `${getBooksAndAuthorsQuery} WHERE ` + where;
-
+            const query = `${getBooksAndAuthorsQuery} WHERE ${where} OFFSET $${valIndex++} LIMIT $${valIndex++}`;
+            const offset = Number(req.query.offset);
+            const page = Number(req.query.page);
+            values.push(String(offset * (page - 1)), String(req.query.offset));
             queryAndResponse(query, values, res, false);
         }
-
-    },
+    }
 );
 
 /**
