--- conflicted
+++ resolved
@@ -2,144 +2,14 @@
 import express, { NextFunction, Request, Response, Router } from 'express';
 //Access the connection to Postgres Database
 import { pool, validationFunctions } from '../../core/utilities';
+import { parameterChecks } from '../../core/middleware';
+import { IRatings, IUrlIcon, IBook } from '../../core/models';
 
 const bookRouter: Router = express.Router();
 
-const isNumberProvided = validationFunctions.isNumberProvided;
-
-interface IRatings {
-    average: number;
-    count: number;
-    rating_1: number;
-    rating_2: number;
-    rating_3: number;
-    rating_4: number;
-    rating_5: number;
-}
-
-interface IUrlIcon {
-    large: string;
-    small: string;
-}
-
-interface IBook {
-    isbn13: number;
-    authors: string;
-    publication: number;
-    original_title: string;
-    title: string;
-    ratings: IRatings;
-    icons: IUrlIcon;
-}
-
-/**
- * Check whetehr the query parameter 'sort' is valid. If sort is empty or is neither 'asc' nor 'desc',
- * change it to default value 'asc'.
- *
- * @param req The HTTP request.
- * @param res The HTTP response.
- * @param next The next function.
- */
-const validSort = (req: Request, res: Response, next: NextFunction) => {
-    if (
-        !req.query.sort ||
-        (req.query.sort != 'asc' && req.query.sort != 'desc')
-    ) {
-        req.query.sort = 'asc';
-    }
-};
-
-/**
- * Check whether the query parameters are valid. If not send error with response or change it to valid value.
- * Conditions to send error:
- * - The given offset or page is not numeric value.
- * Conditions to change value:
- * - The given sort parameter is empty or neither 'asc' or 'desc'; change it to 'asc'.
- * - The given offset is negative; change it to positive as absolute value.
- * - The given offset is zero; change it to default value 15.
- * - The given page is less than 1; change it to 1;
- * - The given page is greater than the maximum number of page with given offset; change to maximum page number.
- *
- * @param req The HTTP request.
- * @param res The HTTP response.
- * @param next The next function.
- */
-const validParameters = (req: Request, res: Response, next: NextFunction) => {
-    // Set default value for offset and page if not passed by parameters.
-    req.query.offset = req.query.offset ? req.query.offset : '15';
-    req.query.page = req.query.page ? req.query.page : '1';
-    // Check if the value of offset and page is valid. If not, change it to a valid number.
-    if (
-        isNumberProvided(req.query.offset) &&
-        isNumberProvided(req.query.page)
-    ) {
-        let validOffset: number = Math.abs(Number(req.query.offset));
-        let validPage: number = Number(req.query.page);
-
-        // Make sure offset is not zero
-        if (validOffset < 1) {
-            validOffset = 15;
-        }
-
-        // Get maximum number of page and check if page is valid.
-        const theQuery = `SELECT COUNT(id) AS count FROM books GROUP BY id`;
-        pool.query(theQuery)
-            .then((result) => {
-                const maxPage = Math.ceil(result.rows[0].count / validOffset);
-                if (validPage > maxPage) {
-                    validPage = maxPage;
-                } else if (validPage < 1) {
-                    validPage = 1;
-                }
-            })
-            .catch((error) => {
-                console.error(
-                    'DB query error when counting the number of books.'
-                );
-                console.error(error);
-                res.status(500).send({
-                    message: 'Server error.',
-                });
-            });
-
-        // Update valid offset and page
-        req.query.offset = validOffset.toString();
-        req.query.page = validPage.toString();
-        next();
-    } else {
-        console.error('The page number or offset is not numberic.');
-        res.status(400).send({
-            message:
-                'The page number or offset you passed through the request is not numberic.',
-        });
-    }
-};
-
-/**
- * Get all authors of the given book as one string.
- *
- * @param id The id of the book.
- * @param res The HTTP response.
- * @returns All authors of the book.
- */
-const getAuthors = async (id: number, res: Response): Promise<string> => {
-    const getAuthors = `SELECT authors.name AS authorname FROM authors INNER JOIN book_author 
-        ON (authors.id = book_author.author) WHERE book_author.book = ${id}`;
-    const authors: string[] = [];
-    try {
-        const result = await pool.query(getAuthors);
-        result.rows.forEach((element) => {
-            authors.push(element.authorname.toString());
-        });
-    } catch (error) {
-        console.error('DB query error on getting authors of a book.');
-        console.error(error);
-        res.status(500).send({
-            message: 'Server error.',
-        });
-    }
-    return authors.join(', ');
-};
+const validSort = parameterChecks.validSort;
+const validOffset = parameterChecks.validOffset;
+const validPage = parameterChecks.validPage;
 
 /**
  * Create a IBook object using the given data. This function assume the data contains all
@@ -147,19 +17,18 @@
  * column name in the table.
  *
  * @param data The information about the book.
- * @param res The HTTP response.
  * @returns A IBook object created from the data.
  */
-const createIBook = async (data: any, res: Response): Promise<IBook> => {
+const createIBook = (data: any): IBook => {
     // Get rating of the current book
     const rating: IRatings = {
         average: data.rating_avg,
         count: data.rating_count,
-        rating_1: data.rating_1_start,
-        rating_2: data.rating_2_start,
-        rating_3: data.rating_3_start,
-        rating_4: data.rating_4_start,
-        rating_5: data.rating_5_start,
+        rating_1: data.rating_1_star,
+        rating_2: data.rating_2_star,
+        rating_3: data.rating_3_star,
+        rating_4: data.rating_4_star,
+        rating_5: data.rating_5_star,
     };
     // Get image url of the current book
     const icon: IUrlIcon = {
@@ -169,7 +38,7 @@
     // Create a IBook object for the current book
     const book: IBook = {
         isbn13: data.isbn13,
-        authors: await getAuthors(data.id, res),
+        authors: data.authors,
         publication: data.publication_year,
         original_title: data.original_title,
         title: data.title,
@@ -197,43 +66,53 @@
  *
  * @apiSuccess (200 Success) {IBook[]} books A list of books in the given page.
  *
- * @apiError (400 Invalid page or offset) {string} message "The page number or offset in the request is not numberic."
+ * @apiError (400 Invalid page) {string} message "The page number in the request is not numberic."
+ * @apiError (400 Invalid offset) {string} message "The offset in the request is not numberic."
  * @apiError (400 No book found) {string} message "Database error occurs while retrieving books."
  */
-bookRouter.get('/all/title', validParameters, (req: Request, res: Response) => {
-    // Query used to retrieve all books
-    const offset = Number(req.query.offset);
-    const page = Number(req.query.page);
-    const getBooks = `SELECT * FROM books ORDER BY title ${req.query.sort} OFFSET $1 LIMIT $2`;
-    const values = [offset * (page - 1), offset];
+bookRouter.get(
+    '/all/title',
+    validSort,
+    validOffset,
+    validPage,
+    (req: Request, res: Response) => {
+        // Query used to retrieve all books
+        const offset = Number(req.query.offset);
+        const page = Number(req.query.page);
+        const getBooks = `SELECT * FROM books INNER JOIN 
+            (SELECT book, STRING_AGG(authors.name, ', ') AS authors FROM book_author
+                INNER JOIN authors ON (authors.id = book_author.author)
+                GROUP BY book) AS author_table
+            ON (books.id = author_table.book)
+            ORDER BY title ${req.query.sort} OFFSET $1 LIMIT $2;`;
+        const values = [offset * (page - 1), offset];
 
-    pool.query(getBooks, values)
-        .then(async (result) => {
-            if (result.rowCount > 0) {
-                const books: IBook[] = [];
-                const bookPromises = result.rows.map(async (row) => {
-                    return await createIBook(row, res);
+        pool.query(getBooks, values)
+            .then((result) => {
+                if (result.rowCount > 0) {
+                    const books: IBook[] = [];
+                    result.rows.forEach((row) => {
+                        books.push(createIBook(row));
+                    });
+                    res.status(200).send({
+                        books: books,
+                    });
+                } else {
+                    console.error('Error occurs while retrieving books.');
+                    res.status(400).send({
+                        message: 'Error occurs while retrieving books.',
+                    });
+                }
+            })
+            .catch((error) => {
+                console.error('DB query error when retriving all books.');
+                console.error(error);
+                res.status(500).send({
+                    message: 'Server error.',
                 });
-                books.push(...(await Promise.all(bookPromises)));
-                res.status(200).send({
-                    books: books,
-                });
-            } else {
-                console.error('Error occurs while retrieving books.');
-                res.status(400).send({
-                    message: 'Error occurs while retrieving books.',
-                });
-            }
-        })
-<<<<<<< HEAD
-        .catch((error) => {
-            console.error('DB query error when retriving all books.');
-            console.error(error);
-            res.status(500).send({
-                message: 'Server error.',
             });
-        });
-});
+    }
+);
 
 /**
  * @api {get} /books/all/author?sort=:sort&offset=:offset&page=:page
@@ -254,7 +133,8 @@
  *
  * @apiSuccess (200 Success) {IBook[]} books A list of books in the given page.
  *
- * @apiError (400 Invalid page or offset) {string} message "The page number or offset in the request is not numberic."
+ * @apiError (400 Invalid page) {string} message "The page number in the request is not numberic."
+ * @apiError (400 Invalid offset) {string} message "The offset in the request is not numberic."
  * @apiError (400 No book found) {string} message "Database error occurs while retrieving books."
  */
 
@@ -270,7 +150,7 @@
  *
  * @apiQuery {string} title The title of the book to search for.
  *
- * @apiSuccess {IBook[]} books A list of books with title that are similar to the title to search for.
+ * @apiSuccess (200 Success) {IBook[]} books A list of books with title that are similar to the title to search for.
  */
 
 /**
@@ -285,39 +165,10 @@
  *
  * @apiQuery {number} isbn The ISBN of the book to search for.
  *
- * @apiSuccess {IBook[]} books A list of books with given ISBN.
+ * @apiSuccess (200 Success) {IBook[]} books A list of books with given ISBN.
  *
  * @apiError (400 Invalid ISBN) {string} message "The ISBN in the request is not numberic."
  * @apiError (400 Invalid ISBN) {string} message "The ISBN in the request is not 13 digits long."
  */
-=======
-        .catch((e) => {
-            console.log(`Server failed to retrieve books due to ${e}`)
-            res.status(500).send("Server Error, so sorry!")
-        })
-    })
-/*
-* @api {get} kwSearch
-*
-* @apiDescription Performs a keyword search of all books in the database by title and author.
-*
-* @apiName prefer getKwSearch
-* @apiGroup open
-*
-* @apiParam {string} q The keywords to search the database for.
-*
-* @apiSuccess (200) {Array<IBook>} returns an array containing all matching books
-* @apiSuccess (204) {String} The query was successfully run, but no books were found.
-*
-* @apiError (400: Bad Request) {String} Client provided no or malformed query parameter.
-* @apiError (418: I'm a teapot) {String} Client requested server to make coffee, but only tea is available.
-*
-*/
-bookRouter.get('/search',
-        (req: Request, res: Response, next: NextFunction) => {
-            console.log("Somebody tried to search!")
-            res.status(501).send();
-        });
->>>>>>> 89d28e38
 
 export { bookRouter };