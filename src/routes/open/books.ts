--- conflicted
+++ resolved
@@ -15,22 +15,10 @@
 const validTitle = parameterChecks.validTitle;
 
 const getBooksAndAuthorsQuery = `
-<<<<<<< HEAD
     SELECT * FROM books INNER JOIN 
     (SELECT book, STRING_AGG(authors.name, ', ') AS authors FROM book_author INNER JOIN 
         authors ON (authors.id = book_author.author)GROUP BY book) AS author_table
     ON (books.id = author_table.book)`;
-=======
-    SELECT *
-    FROM books
-             INNER JOIN
-         (SELECT book, STRING_AGG(authors.name, ', ') AS authors
-          FROM book_author
-                   INNER JOIN
-               authors ON (authors.id = book_author.author)
-          GROUP BY book) AS author_table
-         ON (books.id = author_table.book)`;
->>>>>>> 6ada7ebf
 
 //region Post/Delete
 /**
@@ -119,7 +107,7 @@
     theQuery: string,
     values: string[],
     res: Response,
-    allBooks: boolean,
+    allBooks: boolean
 ) => {
     pool.query(theQuery, values)
         .then((result) => {
@@ -182,7 +170,11 @@
  * @param res HTTP Response
  * @param next Next Middleware Function
  */
-const checkQueryHasString = (req: Request, res: Response, next: NextFunction) => {
+const checkQueryHasString = (
+    req: Request,
+    res: Response,
+    next: NextFunction
+) => {
     if (validationFunctions.isStringProvided(req.query.q)) {
         next();
     } else {
@@ -202,7 +194,9 @@
     const check = (<string>req.query.q).match(queryPattern);
     console.dir(check);
     if (check?.length != 1) {
-        res.status(400).send('Malformed query\nQuery must be a single + separated list of keywords');
+        res.status(400).send(
+            'Malformed query\nQuery must be a single + separated list of keywords'
+        );
     } else {
         next();
     }
@@ -243,7 +237,6 @@
     (req: Request, res: Response) => {
         const offset = Number(req.query.offset);
         const page = Number(req.query.page);
-<<<<<<< HEAD
         const getBooks = `${getBooksAndAuthorsQuery} ORDER BY $1 OFFSET $2 LIMIT $3;`;
         const values = [
             'title ' + String(req.query.sort),
@@ -252,12 +245,6 @@
         ];
         queryAndResponse(getBooks, values, res, true);
     }
-=======
-        const getBooks = `${getBooksAndAuthorsQuery} ORDER BY title ${req.query.sort} 
-            OFFSET ${offset * (page - 1)} LIMIT ${offset};`;
-        queryAndResponse(getBooks, res, true);
-    },
->>>>>>> 6ada7ebf
 );
 
 /**
@@ -292,7 +279,6 @@
     (req: Request, res: Response) => {
         const offset = Number(req.query.offset);
         const page = Number(req.query.page);
-<<<<<<< HEAD
         const getBooks = `${getBooksAndAuthorsQuery} ORDER BY $1 OFFSET $2 LIMIT $3;`;
         const values = [
             'author_table.author ' + String(req.query.sort),
@@ -301,12 +287,6 @@
         ];
         queryAndResponse(getBooks, values, res, true);
     }
-=======
-        const getBooks = `${getBooksAndAuthorsQuery} ORDER BY author_table.authors ${req.query.sort} 
-            OFFSET ${offset * (page - 1)} LIMIT ${offset};`;
-        queryAndResponse(getBooks, res, true);
-    },
->>>>>>> 6ada7ebf
 );
 
 /**
@@ -378,40 +358,6 @@
             });
         }
     },
-<<<<<<< HEAD
-=======
-    (req: Request, res: Response) => {
-        const getBooks = `${getBooksAndAuthorsQuery} 
-            WHERE title LIKE '${req.query.title}' 
-            OR title LIKE '${String(req.query.title).charAt(0).toUpperCase() + String(req.query.title).slice(1)}' 
-            OR DIFFERENCE(title, '${req.query.title}') > 2 
-            ORDER BY SIMILARITY(title, '${req.query.title}') DESC`;
-        queryAndResponse(getBooks, res, false);
-    },
-);
-
-/**
- * @api {get} /books/search/isbn
- *
- * @apiDescription Request to retrieve a list of books by ISBN. It is possible that no book will be
- * retrieved because no match is found, or multiple books are retrieved because more than one match
- * is found.
- *
- * @apiName SearchByISBN
- * @apiGroup Books
- *
- * @apiQuery {number} isbn The ISBN of the book to search for.
- *
- * @apiSuccess (200 Success) {IBook[]} books A list of books with given ISBN.
- *
- * @apiError (400 Invalid ISBN) {string} message "The ISBN in the request is not numeric."
- * @apiError (400 Invalid ISBN) {string} message "The ISBN in the request is not 13 digits long."
- * @apiError (400 Missing Parameter) {String} message "Missing parameter - ISBN required."
- * @apiError (500 Internal server error) {string} message "Server error."
- */
-bookRouter.get(
-    '/search/isbn',
->>>>>>> 6ada7ebf
     (req: Request, res: Response, next: NextFunction) => {
         if (req.query.q) {
             // This is a placeholder for keyword search
@@ -423,7 +369,6 @@
         if (String(res.statusCode).startsWith('2')) next();
     },
     (req: Request, res: Response) => {
-<<<<<<< HEAD
         let getBooks = `${getBooksAndAuthorsQuery} WHERE`;
         let count = 1;
         const values = [];
@@ -455,11 +400,6 @@
         }
         queryAndResponse(getBooks, values, res, false);
     }
-=======
-        const getBooks = `${getBooksAndAuthorsQuery} WHERE isbn13 = ${req.query.isbn}`;
-        queryAndResponse(getBooks, res, false);
-    },
->>>>>>> 6ada7ebf
 );
 
 /**
@@ -479,7 +419,9 @@
  * @apiError (418: I'm a teapot) {String} Client requested server to make coffee, but only tea is available.
  *
  */
-bookRouter.get('/search', checkQueryHasString,
+bookRouter.get(
+    '/search',
+    checkQueryHasString,
     checkQueryFormat,
     async (req: Request, res: Response, next: NextFunction) => {
         const query = `SELECT *, ts_rank(kw_vec, websearch_to_tsquery('english', $1)) AS rank, get_authors(id) AS authors
@@ -488,10 +430,11 @@
                        ORDER BY rank DESC`;
         const ans = await pool.query(query, [req.query.q]);
 
-        res.setHeader('Content-Type', 'application/json').send(resultToIBook(ans));
-
-    });
-
+        res.setHeader('Content-Type', 'application/json').send(
+            resultToIBook(ans)
+        );
+    }
+);
 
 /**
  * @api {get} /books/search
