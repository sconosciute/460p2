{
	"info": {
		"_postman_id": "80aa0cec-8abf-4605-8709-1f4163fdb075",
		"name": "Book Queries Tests",
		"schema": "https://schema.getpostman.com/json/collection/v2.1.0/collection.json",
		"_exporter_id": "33853299"
	},
	"item": [
		{
			"name": "All books sorted by specified attribute",
			"item": [
				{
					"name": "no parameter entered",
					"event": [
						{
							"listen": "test",
							"script": {
								"exec": [
									"const response = pm.response.json();\r",
									"\r",
									"// Check status code\r",
									"pm.test(\"200 Success\", () => {\r",
									"    pm.response.to.have.status(200);\r",
									"})\r",
									"\r",
									"// Check required field of list of books with default number (15) of books per page\r",
									"pm.test(\"Response has the field books with length of 15\", () => {\r",
									"    pm.expect(response).to.haveOwnProperty(\"books\");\r",
									"    pm.expect(response.books).to.have.lengthOf(15);\r",
									"})\r",
									"\r",
									"// Check if the list of books have certain schema\r",
									"pm.test(\"List of books has required attributes\", () => {\r",
									"    pm.expect(response).to.have.jsonSchema(JSON.parse(pm.collectionVariables.get(\"schema\")));\r",
									"})\r",
									"\r",
									"// Check if the list of books is sorted by title in ascending order\r",
									"pm.test(\"Books is sorted by title in ascending order\", () => {\r",
									"    for (let i = 0; i < response.books.length - 1; i++) {\r",
									"        pm.expect(String(response.books[i].title).localeCompare(String(response.books[i + 1].title)) < 1);\r",
									"    }\r",
									"})\r",
									"\r",
									"// Check if the result is same as requesting page number 1\r",
									"pm.test(\"Page number should be 1\", () => {\r",
									"    pm.expect(JSON.stringify(response)).to.be.eql(pm.collectionVariables.get(\"page1\"));\r",
									"})"
								],
								"type": "text/javascript",
								"packages": {}
							}
						},
						{
							"listen": "prerequest",
							"script": {
								"exec": [
									""
								],
								"type": "text/javascript",
								"packages": {}
							}
						}
					],
					"protocolProfileBehavior": {
						"disableBodyPruning": true
					},
					"request": {
						"method": "GET",
						"header": [],
						"body": {
							"mode": "raw",
							"raw": "",
							"options": {
								"raw": {
									"language": "json"
								}
							}
						},
						"url": {
							"raw": "{{base_url}}/books/all",
							"host": [
								"{{base_url}}"
							],
							"path": [
								"books",
								"all"
							]
						}
					},
					"response": []
				},
				{
					"name": "sort - option not in list",
					"event": [
						{
							"listen": "test",
							"script": {
								"exec": [
									"const response = pm.response.json();\r",
									"\r",
									"pm.test(\"200 Success\", () => {\r",
									"    pm.response.to.have.status(200);\r",
									"})\r",
									"\r",
									"// Invalid sort option will change to default sort option automatically\r",
									"pm.test(\"Books is sorted by title in ascending order\", () => {\r",
									"    for (let i = 0; i < response.books.length - 1; i++) {\r",
									"        pm.expect(String(response.books[i].title).localeCompare(String(response.books[i + 1].title)) < 1);\r",
									"    }\r",
									"})"
								],
								"type": "text/javascript",
								"packages": {}
							}
						}
					],
					"request": {
						"method": "GET",
						"header": [],
						"url": {
							"raw": "{{base_url}}/books/all?sort=random",
							"host": [
								"{{base_url}}"
							],
							"path": [
								"books",
								"all"
							],
							"query": [
								{
									"key": "sort",
									"value": "random"
								}
							]
						}
					},
					"response": []
				},
				{
					"name": "sort - asc option",
					"event": [
						{
							"listen": "test",
							"script": {
								"exec": [
									"const response = pm.response.json();\r",
									"\r",
									"pm.test(\"200 Success\", () => {\r",
									"    pm.response.to.have.status(200);\r",
									"})\r",
									"\r",
									"pm.test(\"Books is sorted by title in ascending order\", () => {\r",
									"    for (let i = 0; i < response.books.length - 1; i++) {\r",
									"        pm.expect(String(response.books[i].title).localeCompare(String(response.books[i + 1].title)) < 1);\r",
									"    }\r",
									"})"
								],
								"type": "text/javascript",
								"packages": {}
							}
						}
					],
					"request": {
						"method": "GET",
						"header": [],
						"url": {
							"raw": "{{base_url}}/books/all?sort=asc",
							"host": [
								"{{base_url}}"
							],
							"path": [
								"books",
								"all"
							],
							"query": [
								{
									"key": "sort",
									"value": "asc"
								}
							]
						}
					},
					"response": []
				},
				{
					"name": "sort - desc option",
					"event": [
						{
							"listen": "test",
							"script": {
								"exec": [
									"const response = pm.response.json();\r",
									"\r",
									"pm.test(\"200 Success\", () => {\r",
									"    pm.response.to.have.status(200);\r",
									"})\r",
									"\r",
									"pm.test(\"Books is sorted by title in descending order\", () => {\r",
									"    for (let i = 0; i < response.books.length - 1; i++) {\r",
									"        pm.expect(String(response.books[i].title).localeCompare(String(response.books[i + 1].title)) > -1);\r",
									"    }\r",
									"})"
								],
								"type": "text/javascript",
								"packages": {}
							}
						}
					],
					"request": {
						"method": "GET",
						"header": [],
						"url": {
							"raw": "{{base_url}}/books/all?sort=desc",
							"host": [
								"{{base_url}}"
							],
							"path": [
								"books",
								"all"
							],
							"query": [
								{
									"key": "sort",
									"value": "desc"
								}
							]
						}
					},
					"response": []
				},
				{
					"name": "offset - negative value",
					"event": [
						{
							"listen": "test",
							"script": {
								"exec": [
									"const response = pm.response.json();\r",
									"\r",
									"pm.test(\"200 Success\", () => {\r",
									"    pm.response.to.have.status(200);\r",
									"})\r",
									"\r",
									"// Negative offset will be convert to positive automatically\r",
									"pm.test(\"Response has the field books with length of 20\", () => {\r",
									"    pm.expect(response.books).to.have.lengthOf(20);\r",
									"})"
								],
								"type": "text/javascript",
								"packages": {}
							}
						}
					],
					"request": {
						"method": "GET",
						"header": [],
						"url": {
							"raw": "{{base_url}}/books/all?offset=-20",
							"host": [
								"{{base_url}}"
							],
							"path": [
								"books",
								"all"
							],
							"query": [
								{
									"key": "offset",
									"value": "-20"
								}
							]
						}
					},
					"response": []
				},
				{
					"name": "offset - zero value",
					"event": [
						{
							"listen": "test",
							"script": {
								"exec": [
									"const response = pm.response.json();\r",
									"\r",
									"pm.test(\"200 Success\", () => {\r",
									"    pm.response.to.have.status(200);\r",
									"})\r",
									"\r",
									"// Zero offset will be convert to default value automatically\r",
									"pm.test(\"Response has the field books with length of 15\", () => {\r",
									"    pm.expect(response.books).to.have.lengthOf(15);\r",
									"})"
								],
								"type": "text/javascript",
								"packages": {}
							}
						}
					],
					"request": {
						"method": "GET",
						"header": [],
						"url": {
							"raw": "{{base_url}}/books/all?offset=0",
							"host": [
								"{{base_url}}"
							],
							"path": [
								"books",
								"all"
							],
							"query": [
								{
									"key": "offset",
									"value": "0"
								}
							]
						}
					},
					"response": []
				},
				{
					"name": "offset - positive value",
					"event": [
						{
							"listen": "test",
							"script": {
								"exec": [
									"const response = pm.response.json();\r",
									"\r",
									"pm.test(\"200 Success\", () => {\r",
									"    pm.response.to.have.status(200);\r",
									"})\r",
									"\r",
									"pm.test(\"Response has the field books with length of 30\", () => {\r",
									"    pm.expect(response.books).to.have.lengthOf(30);\r",
									"})"
								],
								"type": "text/javascript",
								"packages": {}
							}
						}
					],
					"request": {
						"method": "GET",
						"header": [],
						"url": {
							"raw": "{{base_url}}/books/all?offset=30",
							"host": [
								"{{base_url}}"
							],
							"path": [
								"books",
								"all"
							],
							"query": [
								{
									"key": "offset",
									"value": "30"
								}
							]
						}
					},
					"response": []
				},
				{
					"name": "offset - non-numeric value",
					"event": [
						{
							"listen": "test",
							"script": {
								"exec": [
									"const response = pm.response.json();\r",
									"\r",
									"// Non-numeric offset is invalid\r",
									"pm.test(\"400 Invalid offset\", () => {\r",
									"    pm.response.to.have.status(400);\r",
									"})"
								],
								"type": "text/javascript",
								"packages": {}
							}
						}
					],
					"request": {
						"method": "GET",
						"header": [],
						"url": {
							"raw": "{{base_url}}/books/all?offset=offset",
							"host": [
								"{{base_url}}"
							],
							"path": [
								"books",
								"all"
							],
							"query": [
								{
									"key": "offset",
									"value": "offset"
								}
							]
						}
					},
					"response": []
				},
				{
					"name": "page - negative value",
					"event": [
						{
							"listen": "test",
							"script": {
								"exec": [
									"const response = pm.response.json();\r",
									"\r",
									"pm.test(\"200 Success\", () => {\r",
									"    pm.response.to.have.status(200);\r",
									"})\r",
									"\r",
									"// Negative page number should be redirect to page 1\r",
									"pm.test(\"Page number should be 1\", () => {\r",
									"    pm.expect(JSON.stringify(response)).to.be.eql(pm.collectionVariables.get(\"page1\"));\r",
									"})"
								],
								"type": "text/javascript",
								"packages": {}
							}
						},
						{
							"listen": "prerequest",
							"script": {
								"exec": [
									""
								],
								"type": "text/javascript",
								"packages": {}
							}
						}
					],
					"request": {
						"method": "GET",
						"header": [],
						"url": {
							"raw": "{{base_url}}/books/all?page=-20",
							"host": [
								"{{base_url}}"
							],
							"path": [
								"books",
								"all"
							],
							"query": [
								{
									"key": "page",
									"value": "-20"
								}
							]
						}
					},
					"response": []
				},
				{
					"name": "page = zero value",
					"event": [
						{
							"listen": "test",
							"script": {
								"exec": [
									"const response = pm.response.json();\r",
									"\r",
									"pm.test(\"200 Success\", () => {\r",
									"    pm.response.to.have.status(200);\r",
									"})\r",
									"\r",
									"// Zero page number should be redirect to page 1\r",
									"pm.test(\"Page number should be 1\", () => {\r",
									"    pm.expect(JSON.stringify(response)).to.be.eql(pm.collectionVariables.get(\"page1\"));\r",
									"})"
								],
								"type": "text/javascript",
								"packages": {}
							}
						}
					],
					"request": {
						"method": "GET",
						"header": [],
						"url": {
							"raw": "{{base_url}}/books/all?page=0",
							"host": [
								"{{base_url}}"
							],
							"path": [
								"books",
								"all"
							],
							"query": [
								{
									"key": "page",
									"value": "0"
								}
							]
						}
					},
					"response": []
				},
				{
					"name": "page - positive value",
					"event": [
						{
							"listen": "test",
							"script": {
								"exec": [
									"const response = pm.response.json();\r",
									"\r",
									"pm.test(\"200 Success\", () => {\r",
									"    pm.response.to.have.status(200);\r",
									"})\r",
									"\r",
									"pm.test(\"Page number should be 5\", () => {\r",
									"    pm.expect(String(response.books[0].title).localeCompare(pm.collectionVariables.get(\"page4_last\")) > -1);\r",
									"    pm.expect(String(response.books[14].title).localeCompare(pm.collectionVariables.get(\"page6_first\")) < 1);\r",
									"})"
								],
								"type": "text/javascript",
								"packages": {}
							}
						},
						{
							"listen": "prerequest",
							"script": {
								"exec": [
									"pm.sendRequest({\r",
									"    url: pm.collectionVariables.get(\"base_url\") + \"/books/all?page=4\",\r",
									"    method: \"GET\"\r",
									"}, function(err, res) {\r",
									"    if (err == null) {\r",
									"        pm.collectionVariables.set(\"page4_last\", res.json().books[14].title);\r",
									"    }\r",
									"})\r",
									"\r",
									"pm.sendRequest({\r",
									"    url: pm.collectionVariables.get(\"base_url\") + \"/books/all?page=6\",\r",
									"    method: \"GET\"\r",
									"}, function(err, res) {\r",
									"    if (err == null) {\r",
									"        pm.collectionVariables.set(\"page6_first\", res.json().books[0].title);\r",
									"    }\r",
									"})"
								],
								"type": "text/javascript",
								"packages": {}
							}
						}
					],
					"request": {
						"method": "GET",
						"header": [],
						"url": {
							"raw": "{{base_url}}/books/all?page=5",
							"host": [
								"{{base_url}}"
							],
							"path": [
								"books",
								"all"
							],
							"query": [
								{
									"key": "page",
									"value": "5"
								}
							]
						}
					},
					"response": []
				},
				{
					"name": "page - maximum number",
					"event": [
						{
							"listen": "prerequest",
							"script": {
								"exec": [
									"pm.sendRequest({\r",
									"    url: pm.collectionVariables.get(\"base_url\") + \"/books/all?offset=1000&page=10\",\r",
									"    method: \"GET\"\r",
									"}, function(err, res) {\r",
									"    if (err == null) {\r",
									"        pm.collectionVariables.set(\"last_page\", JSON.stringify(res.json()));\r",
									"    }\r",
									"})"
								],
								"type": "text/javascript",
								"packages": {}
							}
						},
						{
							"listen": "test",
							"script": {
								"exec": [
									"const response = pm.response.json();\r",
									"\r",
									"pm.test(\"200 Success\", () => {\r",
									"    pm.response.to.have.status(200);\r",
									"})\r",
									"\r",
									"// Page number over the maximum page number will be redirect to last page\r",
									"// In this case, the last page is 10\r",
									"pm.test(\"Page number should be 10\", () => {\r",
									"    pm.expect(JSON.stringify(response)).to.be.eql(pm.collectionVariables.get(\"last_page\"));\r",
									"})"
								],
								"type": "text/javascript",
								"packages": {}
							}
						}
					],
					"request": {
						"method": "GET",
						"header": [],
						"url": {
							"raw": "{{base_url}}/books/all?offset=1000&page=20",
							"host": [
								"{{base_url}}"
							],
							"path": [
								"books",
								"all"
							],
							"query": [
								{
									"key": "offset",
									"value": "1000"
								},
								{
									"key": "page",
									"value": "20"
								}
							]
						}
					},
					"response": []
				},
				{
					"name": "page - non-numeric value",
					"event": [
						{
							"listen": "test",
							"script": {
								"exec": [
									"const response = pm.response.json();\r",
									"\r",
									"// Non-numeric page is invalid\r",
									"pm.test(\"400 Invalid page\", () => {\r",
									"    pm.response.to.have.status(400);\r",
									"})"
								],
								"type": "text/javascript",
								"packages": {}
							}
						}
					],
					"request": {
						"method": "GET",
						"header": [],
						"url": {
							"raw": "{{base_url}}/books/all?page=page",
							"host": [
								"{{base_url}}"
							],
							"path": [
								"books",
								"all"
							],
							"query": [
								{
									"key": "page",
									"value": "page"
								}
							]
						}
					},
					"response": []
				},
				{
					"name": "orderby - option not in list",
					"event": [
						{
							"listen": "test",
							"script": {
								"exec": [
									"const response = pm.response.json();\r",
									"\r",
									"// Check status code\r",
									"pm.test(\"200 Success\", () => {\r",
									"    pm.response.to.have.status(200);\r",
									"})\r",
									"\r",
									"// Books should be ordered by default attribute 'title'\r",
									"pm.test(\"Books is sorted by title in ascending order\", () => {\r",
									"    for (let i = 0; i < response.books.length - 1; i++) {\r",
									"        pm.expect(String(response.books[i].title).localeCompare(String(response.books[i + 1].title)) < 1);\r",
									"    }\r",
									"})"
								],
								"type": "text/javascript",
								"packages": {}
							}
						}
					],
					"request": {
						"method": "GET",
						"header": [],
						"url": {
							"raw": "{{base_url}}/books/all?orderby=random",
							"host": [
								"{{base_url}}"
							],
							"path": [
								"books",
								"all"
							],
							"query": [
								{
									"key": "orderby",
									"value": "random"
								}
							]
						}
					},
					"response": []
				},
				{
					"name": "orderby - title option",
					"event": [
						{
							"listen": "test",
							"script": {
								"exec": [
									"const response = pm.response.json();\r",
									"\r",
									"// Check status code\r",
									"pm.test(\"200 Success\", () => {\r",
									"    pm.response.to.have.status(200);\r",
									"})\r",
									"\r",
									"pm.test(\"Books is sorted by title in ascending order\", () => {\r",
									"    for (let i = 0; i < response.books.length - 1; i++) {\r",
									"        pm.expect(String(response.books[i].title).localeCompare(String(response.books[i + 1].title)) < 1);\r",
									"    }\r",
									"})"
								],
								"type": "text/javascript",
								"packages": {}
							}
						}
					],
					"request": {
						"method": "GET",
						"header": [],
						"url": {
							"raw": "{{base_url}}/books/all?orderby=title",
							"host": [
								"{{base_url}}"
							],
							"path": [
								"books",
								"all"
							],
							"query": [
								{
									"key": "orderby",
									"value": "title"
								}
							]
						}
					},
					"response": []
				},
				{
					"name": "orderby - author option",
					"event": [
						{
							"listen": "test",
							"script": {
								"exec": [
									"const response = pm.response.json();\r",
									"\r",
									"pm.test(\"200 Success\", () => {\r",
									"    pm.response.to.have.status(200);\r",
									"})\r",
									"\r",
									"pm.test(\"Books is sorted by authors in ascending order\", () => {\r",
									"    for (let i = 0; i < response.books.length - 1; i++) {\r",
									"        pm.expect(String(response.books[i].authors).localeCompare(String(response.books[i + 1].authors)) < 1);\r",
									"    }\r",
									"})"
								],
								"type": "text/javascript",
								"packages": {}
							}
						}
					],
					"request": {
						"method": "GET",
						"header": [],
						"url": {
							"raw": "{{base_url}}/books/all?orderby=author",
							"host": [
								"{{base_url}}"
							],
							"path": [
								"books",
								"all"
							],
							"query": [
								{
									"key": "orderby",
									"value": "author"
								}
							]
						}
					},
					"response": []
				},
				{
					"name": "orderby - year option",
					"event": [
						{
							"listen": "test",
							"script": {
								"exec": [
									"const response = pm.response.json();\r",
									"\r",
									"pm.test(\"200 Success\", () => {\r",
									"    pm.response.to.have.status(200);\r",
									"})\r",
									"\r",
									"// Sort by year, if same year, sort by title\r",
									"pm.test(\"Books is sorted by publication year in ascending order\", () => {\r",
									"    for (let i = 0; i < response.books.length - 1; i++) {\r",
									"        pm.expect(Number(response.books[i + 1].publication) <= Number(response.books[i].publication));\r",
									"        if (Number(response.books[i + 1].publication) == Number(response.books[i].publication)) {\r",
									"            pm.expect(String(response.books[i].title).localeCompare(String(response.books[i + 1].title)) < 1);\r",
									"        }\r",
									"    }\r",
									"})"
								],
								"type": "text/javascript",
								"packages": {}
							}
						}
					],
					"request": {
						"method": "GET",
						"header": [],
						"url": {
							"raw": "{{base_url}}/books/all?orderby=year",
							"host": [
								"{{base_url}}"
							],
							"path": [
								"books",
								"all"
							],
							"query": [
								{
									"key": "orderby",
									"value": "year"
								}
							]
						}
					},
					"response": []
				}
			],
			"event": [
				{
					"listen": "prerequest",
					"script": {
						"type": "text/javascript",
						"packages": {},
						"exec": [
							"pm.sendRequest({\r",
							"    url: pm.collectionVariables.get(\"base_url\") + \"/books/all?page=1\",\r",
							"    method: \"GET\"\r",
							"}, function(err, res) {\r",
							"    if (err == null) {\r",
							"        pm.collectionVariables.set(\"page1\", JSON.stringify(res.json()));\r",
							"    }\r",
							"})"
						]
					}
				},
				{
					"listen": "test",
					"script": {
						"type": "text/javascript",
						"packages": {},
						"exec": [
							""
						]
					}
				}
			]
		},
		{
			"name": "Search for specific books",
			"item": [
				{
					"name": "no parameter entered",
					"event": [
						{
							"listen": "test",
							"script": {
								"exec": [
									"const response = pm.response.json();\r",
									"\r",
									"// Non-numeric page is invalid\r",
									"pm.test(\"400 No Parameter\", () => {\r",
									"    pm.response.to.have.status(400);\r",
									"})"
								],
								"type": "text/javascript",
								"packages": {}
							}
						}
					],
					"request": {
						"method": "GET",
						"header": [],
						"url": {
							"raw": "{{base_url}}/books/search",
							"host": [
								"{{base_url}}"
							],
							"path": [
								"books",
								"search"
							]
						}
					},
					"response": []
				},
				{
<<<<<<< HEAD
					"name": "no required parameter entered",
					"event": [
						{
							"listen": "test",
							"script": {
								"exec": [
									"const response = pm.response.json();\r",
									"\r",
									"// Non-numeric page is invalid\r",
									"pm.test(\"400 No Parameter\", () => {\r",
									"    pm.response.to.have.status(400);\r",
									"})"
								],
								"type": "text/javascript",
								"packages": {}
							}
						}
					],
					"request": {
						"method": "GET",
						"header": [],
						"url": {
							"raw": "{{base_url}}/books/search?random=random",
							"host": [
								"{{base_url}}"
							],
							"path": [
								"books",
								"search"
							],
							"query": [
								{
									"key": "random",
									"value": "random"
								}
							]
						}
					},
					"response": []
				},
				{
					"name": "title - parameter with whitespace only",
					"event": [
						{
							"listen": "test",
							"script": {
								"exec": [
									"const response = pm.response.json();\r",
									"\r",
									"// Non-numeric page is invalid\r",
									"pm.test(\"400 Blank Parameter\", () => {\r",
									"    pm.response.to.have.status(400);\r",
									"})"
								],
								"type": "text/javascript",
								"packages": {}
							}
						}
					],
					"request": {
						"method": "GET",
						"header": [],
						"url": {
							"raw": "{{base_url}}/books/search?title=  ",
							"host": [
								"{{base_url}}"
							],
							"path": [
								"books",
								"search"
							],
							"query": [
								{
									"key": "title",
									"value": "  "
								}
							]
						}
					},
					"response": []
				},
				{
					"name": "title - valid string",
					"event": [
						{
							"listen": "test",
							"script": {
								"exec": [
									"const response = pm.response.json();\r",
									"\r",
									"pm.test(\"200 Success\", () => {\r",
									"    pm.response.to.have.status(200);\r",
									"})\r",
									"\r",
									"// The title \"the\" should have at least one match\r",
									"pm.test(\"At least one match\", () => {\r",
									"    pm.expect(response).to.haveOwnProperty(\"books\");\r",
									"    pm.expect(response.books.length > 0);\r",
									"})\r",
									"\r",
									"// Check if the list of books have certain schema\r",
									"pm.test(\"List of books has required attributes\", () => {\r",
									"    pm.expect(response).to.have.jsonSchema(JSON.parse(pm.collectionVariables.get(\"schema\")));\r",
									"})"
								],
								"type": "text/javascript",
								"packages": {}
							}
						}
					],
					"request": {
						"method": "GET",
						"header": [],
						"url": {
							"raw": "{{base_url}}/books/search?title=the",
							"host": [
								"{{base_url}}"
							],
							"path": [
								"books",
								"search"
							],
							"query": [
								{
									"key": "title",
									"value": "the"
								}
							]
						}
					},
					"response": []
				},
				{
					"name": "isbn - parameter with whitespace only",
					"event": [
						{
							"listen": "test",
							"script": {
								"exec": [
									"const response = pm.response.json();\r",
									"\r",
									"// Non-numeric page is invalid\r",
									"pm.test(\"400 Missing Parameter\", () => {\r",
									"    pm.response.to.have.status(400);\r",
									"})"
								],
								"type": "text/javascript",
								"packages": {}
							}
						}
					],
					"request": {
						"method": "GET",
						"header": [],
						"url": {
							"raw": "{{base_url}}/books/search?isbn=  ",
							"host": [
								"{{base_url}}"
							],
							"path": [
								"books",
								"search"
							],
							"query": [
								{
									"key": "isbn",
									"value": "  "
								}
							]
						}
					},
					"response": []
				},
				{
=======
>>>>>>> f635d80e
					"name": "isbn - non-numeric parameter",
					"event": [
						{
							"listen": "test",
							"script": {
								"exec": [
									"const response = pm.response.json();\r",
									"\r",
									"// Non-numeric page is invalid\r",
									"pm.test(\"400 Invalid ISBN\", () => {\r",
									"    pm.response.to.have.status(400);\r",
									"})"
								],
								"type": "text/javascript",
								"packages": {}
							}
						}
					],
					"request": {
						"method": "GET",
						"header": [],
						"url": {
							"raw": "{{base_url}}/books/search?isbn=abc",
							"host": [
								"{{base_url}}"
							],
							"path": [
								"books",
								"search"
							],
							"query": [
								{
									"key": "isbn",
									"value": "abc"
								}
							]
						}
					},
					"response": []
				},
				{
					"name": "isbn - parameter that's not 13 digits",
					"event": [
						{
							"listen": "test",
							"script": {
								"exec": [
									"const response = pm.response.json();\r",
									"\r",
									"// Non-numeric page is invalid\r",
									"pm.test(\"400 Invalid ISBN\", () => {\r",
									"    pm.response.to.have.status(400);\r",
									"})"
								],
								"type": "text/javascript",
								"packages": {}
							}
						}
					],
					"request": {
						"method": "GET",
						"header": [],
						"url": {
							"raw": "{{base_url}}/books/search?isbn=12345",
							"host": [
								"{{base_url}}"
							],
							"path": [
								"books",
								"search"
							],
							"query": [
								{
									"key": "isbn",
									"value": "12345"
								}
							]
						}
					},
					"response": []
				},
				{
					"name": "isbn - valid numeric parameter",
					"event": [
						{
							"listen": "test",
							"script": {
								"exec": [
									"const response = pm.response.json();\r",
									"\r",
									"pm.test(\"200 Success\", () => {\r",
									"    pm.response.to.have.status(200);\r",
									"})\r",
									"\r",
									"// The given isbn should have at least one match\r",
									"pm.test(\"At least one match\", () => {\r",
									"    pm.expect(response).to.haveOwnProperty(\"books\");\r",
									"    pm.expect(response.books.length > 0);\r",
									"})\r",
									"\r",
									"// Check if the list of books have certain schema\r",
									"pm.test(\"List of books has required attributes\", () => {\r",
									"    pm.expect(response).to.have.jsonSchema(JSON.parse(pm.collectionVariables.get(\"schema\")));\r",
									"})"
								],
								"type": "text/javascript",
								"packages": {}
							}
						}
					],
					"request": {
						"method": "GET",
						"header": [],
						"url": {
							"raw": "{{base_url}}/books/search?isbn=9781423118240",
							"host": [
								"{{base_url}}"
							],
							"path": [
								"books",
								"search"
							],
							"query": [
								{
									"key": "isbn",
									"value": "9781423118240"
								}
							]
						}
					},
					"response": []
				},
				{
					"name": "author - valid string",
					"event": [
						{
							"listen": "test",
							"script": {
								"exec": [
									"const response = pm.response.json();\r",
									"\r",
									"pm.test(\"200 Success\", () => {\r",
									"    pm.response.to.have.status(200);\r",
									"})\r",
									"\r",
									"// The author \"Rowling\" should have at least one match\r",
									"pm.test(\"At least one match\", () => {\r",
									"    pm.expect(response).to.haveOwnProperty(\"books\");\r",
									"    pm.expect(response.books.length > 0);\r",
									"})\r",
									"\r",
									"// Check if the list of books have certain schema\r",
									"pm.test(\"List of books has required attributes\", () => {\r",
									"    pm.expect(response).to.have.jsonSchema(JSON.parse(pm.collectionVariables.get(\"schema\")));\r",
									"})"
								],
								"type": "text/javascript",
								"packages": {}
							}
						}
					],
					"request": {
						"method": "GET",
						"header": [],
						"url": {
							"raw": "{{base_url}}/books/search?author=Rowling",
							"host": [
								"{{base_url}}"
							],
							"path": [
								"books",
								"search"
							],
							"query": [
								{
									"key": "author",
									"value": "Rowling"
								}
							]
						}
					},
					"response": []
				},
				{
					"name": "min - no max",
					"event": [
						{
							"listen": "test",
							"script": {
								"exec": [
									"const response = pm.response.json();\r",
									"\r",
									"pm.test(\"200 Success\", () => {\r",
									"    pm.response.to.have.status(200);\r",
									"})\r",
									"\r",
									"// The rating 4 - 5 should have at least one match\r",
									"pm.test(\"At least one match\", () => {\r",
									"    pm.expect(response).to.haveOwnProperty(\"books\");\r",
									"    pm.expect(response.books.length > 0);\r",
									"})\r",
									"\r",
									"pm.test(\"Books have rating between 4 and 5 (inclusively)\", () => {\r",
									"    for (let i = 0; i < response.books.length - 1; i++) {\r",
									"        pm.expect(Number(response.books[i].ratings.average) >= 4);\r",
									"        pm.expect(Number(response.books[i].ratings.average) <= 5);\r",
									"    }\r",
									"})"
								],
								"type": "text/javascript",
								"packages": {}
							}
						}
					],
					"request": {
						"method": "GET",
						"header": [],
						"url": {
							"raw": "{{base_url}}/books/search?min=4",
							"host": [
								"{{base_url}}"
							],
							"path": [
								"books",
								"search"
							],
							"query": [
								{
									"key": "min",
									"value": "4"
								}
							]
						}
					},
					"response": []
				},
				{
					"name": "min - non-numeric value",
					"event": [
						{
							"listen": "test",
							"script": {
								"exec": [
									"const response = pm.response.json();\r",
									"\r",
									"// Non-numeric min is invalid\r",
									"pm.test(\"200 Invalid Min/Max\", () => {\r",
									"    pm.response.to.have.status(200);\r",
									"})"
								],
								"type": "text/javascript",
								"packages": {}
							}
						}
					],
					"request": {
						"method": "GET",
						"header": [],
						"url": {
							"raw": "{{base_url}}/books/search?min=min",
							"host": [
								"{{base_url}}"
							],
							"path": [
								"books",
								"search"
							],
							"query": [
								{
									"key": "min",
									"value": "min"
								}
							]
						}
					},
					"response": []
				},
				{
					"name": "min - greater than 5",
					"event": [
						{
							"listen": "test",
							"script": {
								"exec": [
									"const response = pm.response.json();\r",
									"\r",
									"// Min is greater and upper bound\r",
									"pm.test(\"200 Invalid Min/Max\", () => {\r",
									"    pm.response.to.have.status(200);\r",
									"})"
								],
								"type": "text/javascript",
								"packages": {}
							}
						}
					],
					"request": {
						"method": "GET",
						"header": [],
						"url": {
							"raw": "{{base_url}}/books/search?min=6",
							"host": [
								"{{base_url}}"
							],
							"path": [
								"books",
								"search"
							],
							"query": [
								{
									"key": "min",
									"value": "6"
								}
							]
						}
					},
					"response": []
				},
				{
					"name": "max - no min",
					"event": [
						{
							"listen": "test",
							"script": {
								"exec": [
									"const response = pm.response.json();\r",
									"\r",
									"pm.test(\"200 Success\", () => {\r",
									"    pm.response.to.have.status(200);\r",
									"})\r",
									"\r",
									"// The rating 1 - 3 should have at least one match\r",
									"pm.test(\"At least one match\", () => {\r",
									"    pm.expect(response).to.haveOwnProperty(\"books\");\r",
									"    pm.expect(response.books.length > 0);\r",
									"})\r",
									"\r",
									"pm.test(\"Books have rating between 1 and 3 (inclusively)\", () => {\r",
									"    for (let i = 0; i < response.books.length - 1; i++) {\r",
									"        pm.expect(Number(response.books[i].ratings.average) >= 1);\r",
									"        pm.expect(Number(response.books[i].ratings.average) <= 3);\r",
									"    }\r",
									"})"
								],
								"type": "text/javascript",
								"packages": {}
							}
						}
					],
					"request": {
						"method": "GET",
						"header": [],
						"url": {
							"raw": "{{base_url}}/books/search?max=3",
							"host": [
								"{{base_url}}"
							],
							"path": [
								"books",
								"search"
							],
							"query": [
								{
									"key": "max",
									"value": "3"
								}
							]
						}
					},
					"response": []
				},
				{
					"name": "max - non-numeric value",
					"event": [
						{
							"listen": "test",
							"script": {
								"exec": [
									"const response = pm.response.json();\r",
									"\r",
									"// Non-numeric will convert to default.\r",
									"pm.test(\"200 Invalid Min/Max\", () => {\r",
									"    pm.response.to.have.status(200);\r",
									"})"
								],
								"type": "text/javascript",
								"packages": {}
							}
						}
					],
					"request": {
						"method": "GET",
						"header": [],
						"url": {
							"raw": "{{base_url}}/books/search?max=max",
							"host": [
								"{{base_url}}"
							],
							"path": [
								"books",
								"search"
							],
							"query": [
								{
									"key": "max",
									"value": "max"
								}
							]
						}
					},
					"response": []
				},
				{
					"name": "max - less than 1",
					"event": [
						{
							"listen": "test",
							"script": {
								"exec": [
									"const response = pm.response.json();\r",
									"\r",
									"const expected = {\r",
									"    \"books\": []\r",
									"}\r",
									"\r",
									"//Should be converted to min 1, max 1\r",
									"pm.test(\"200 Invalid Min/Max\", () => {\r",
									"    pm.response.to.have.status(200);\r",
									"})\r",
									"\r",
									"//should receive empty array as no books are rated that low.\r",
									"pm.test(\"Got no books\", () => {\r",
									"    pm.response.to.have.jsonBody(expected);\r",
									"});"
								],
								"type": "text/javascript",
								"packages": {}
							}
						}
					],
					"request": {
						"method": "GET",
						"header": [],
						"url": {
							"raw": "{{base_url}}/books/search?max=0 ",
							"host": [
								"{{base_url}}"
							],
							"path": [
								"books",
								"search"
							],
							"query": [
								{
									"key": "max",
									"value": "0 "
								}
							]
						}
					},
					"response": []
				},
				{
					"name": "min&max - valid values",
					"event": [
						{
							"listen": "test",
							"script": {
								"exec": [
									"const response = pm.response.json();\r",
									"\r",
									"pm.test(\"200 Success\", () => {\r",
									"    pm.response.to.have.status(200);\r",
									"})\r",
									"\r",
									"// The rating 2 - 4 should have at least one match\r",
									"pm.test(\"At least one match\", () => {\r",
									"    pm.expect(response).to.haveOwnProperty(\"books\");\r",
									"    pm.expect(response.books.length > 0);\r",
									"})\r",
									"\r",
									"pm.test(\"Books have rating between 2 and 4 (inclusively)\", () => {\r",
									"    for (let i = 0; i < response.books.length - 1; i++) {\r",
									"        pm.expect(Number(response.books[i].ratings.average) >= 2);\r",
									"        pm.expect(Number(response.books[i].ratings.average) <= 4);\r",
									"    }\r",
									"})"
								],
								"type": "text/javascript",
								"packages": {}
							}
						}
					],
					"request": {
						"method": "GET",
						"header": [],
						"url": {
							"raw": "{{base_url}}/books/search?min=2&max=4",
							"host": [
								"{{base_url}}"
							],
							"path": [
								"books",
								"search"
							],
							"query": [
								{
									"key": "min",
									"value": "2"
								},
								{
									"key": "max",
									"value": "4"
								}
							]
						}
					},
					"response": []
				},
				{
					"name": "min&max - all ratings",
					"event": [
						{
							"listen": "prerequest",
							"script": {
								"exec": [
									"pm.sendRequest({\r",
									"    url: pm.collectionVariables.get(\"base_url\") + \"/books/all?page=1&offset=10000\",\r",
									"    method: \"GET\"\r",
									"}, function(err, res) {\r",
									"    if (err == null) {\r",
									"        pm.collectionVariables.set(\"all_book_count\", res.json().books.length);\r",
									"    }\r",
									"})"
								],
								"type": "text/javascript",
								"packages": {}
							}
						},
						{
							"listen": "test",
							"script": {
								"exec": [
									"const response = pm.response.json();\r",
									"\r",
									"pm.test(\"200 Success\", () => {\r",
									"    pm.response.to.have.status(200);\r",
									"})\r",
									"\r",
									"pm.test(\"Rating 1 - 5 includes all books\", () => {\r",
									"    pm.expect(response.books.length).to.be.eql(pm.collectionVariables.get(\"all_book_count\"))\r",
									"})"
								],
								"type": "text/javascript",
								"packages": {}
							}
						}
					],
					"request": {
						"method": "GET",
						"header": [],
						"url": {
							"raw": "{{base_url}}/books/search?min=1&max=5",
							"host": [
								"{{base_url}}"
							],
							"path": [
								"books",
								"search"
							],
							"query": [
								{
									"key": "min",
									"value": "1"
								},
								{
									"key": "max",
									"value": "5"
								}
							]
						}
					},
					"response": []
				},
				{
					"name": "min&max - min greater than max",
					"event": [
						{
							"listen": "test",
							"script": {
								"exec": [
									"const response = pm.response.json();\r",
									"\r",
									"pm.test(\"400 Invalid Min/Max\", () => {\r",
									"    pm.response.to.have.status(400);\r",
									"})"
								],
								"type": "text/javascript",
								"packages": {}
							}
						}
					],
					"request": {
						"method": "GET",
						"header": [],
						"url": {
							"raw": "{{base_url}}/books/search?min=4&max=2",
							"host": [
								"{{base_url}}"
							],
							"path": [
								"books",
								"search"
							],
							"query": [
								{
									"key": "min",
									"value": "4"
								},
								{
									"key": "max",
									"value": "2"
								}
							]
						}
					},
					"response": []
				},
				{
					"name": "multiple invalid values",
					"event": [
						{
							"listen": "test",
							"script": {
								"exec": [
									"const response = pm.response.json();\r",
									"\r",
									"pm.test(\"400 Invalid ISBN\", () => {\r",
									"    pm.response.to.have.status(400);\r",
									"})"
								],
								"type": "text/javascript",
								"packages": {}
							}
						}
					],
					"request": {
						"method": "GET",
						"header": [],
						"url": {
							"raw": "{{base_url}}/books/search?isbn=isbn&min=min",
							"host": [
								"{{base_url}}"
							],
							"path": [
								"books",
								"search"
							],
							"query": [
								{
									"key": "isbn",
									"value": "isbn"
								},
								{
									"key": "min",
									"value": "min"
								}
							]
						}
					},
					"response": []
				},
				{
					"name": "keywordSearch",
					"event": [
						{
							"listen": "test",
							"script": {
								"exec": [
									"const response = pm.response.json()\r",
									"\r",
									"const expected = {\r",
									"    \"books\" : [\r",
									"    {\r",
									"        \"isbn13\": 9780439139600,\r",
									"        \"authors\": \"J.K. Rowling, Mary GrandPré\",\r",
									"        \"publication\": 2000,\r",
									"        \"original_title\": \"Harry Potter and the Goblet of Fire\",\r",
									"        \"title\": \"Harry Potter and the Goblet of Fire (Harry Potter, #4)\",\r",
									"        \"ratings\": {\r",
									"            \"average\": 4.53,\r",
									"            \"count\": 1753043,\r",
									"            \"rating_1\": 6676,\r",
									"            \"rating_2\": 20210,\r",
									"            \"rating_3\": 151785,\r",
									"            \"rating_4\": 494926,\r",
									"            \"rating_5\": 1195045\r",
									"        },\r",
									"        \"icons\": {\r",
									"            \"large\": \"https://images.gr-assets.com/books/1361482611m/6.jpg\",\r",
									"            \"small\": \"https://images.gr-assets.com/books/1361482611s/6.jpg\"\r",
									"        }\r",
									"    }\r",
									"]\r",
									"}\r",
									"\r",
									"pm.test(\"Keyword Search 200\", () => {\r",
									"    pm.response.to.have.status(200);\r",
									"});\r",
									"\r",
									"pm.test(\"Got goblet of fire\", () => {\r",
									"    pm.response.to.have.jsonBody(expected);\r",
									"});"
								],
								"type": "text/javascript",
								"packages": {}
							}
						}
					],
					"request": {
						"method": "GET",
						"header": [],
						"url": {
							"raw": "{{base_url}}/books/search?q=harry+potter+\"goblet\"-box",
							"host": [
								"{{base_url}}"
							],
							"path": [
								"books",
								"search"
							],
							"query": [
								{
									"key": "q",
									"value": "harry+potter+\"goblet\"-box"
								}
							]
						}
					},
					"response": []
				},
				{
					"name": "malformedKeyword",
					"event": [
						{
							"listen": "test",
							"script": {
								"exec": [
									"const expected = {\r",
									"    \"message\": \"Malformed query\\n Keyword query q must be a web search format and may include alphanumeric characters as well as - and \\\"\"\r",
									"}\r",
									"\r",
									"pm.test(\"Status 400: Malformed query\", () => {\r",
									"    pm.response.to.have.status(400);\r",
									"})\r",
									"\r",
									"pm.test(\"Malformed keyword search query\", () => {\r",
									"    pm.response.to.have.jsonBody(expected);\r",
									"})"
								],
								"type": "text/javascript",
								"packages": {}
							}
						}
					],
					"request": {
						"method": "GET",
						"header": [],
						"url": {
							"raw": "{{base_url}}/books/search?q=harry()potter",
							"host": [
								"{{base_url}}"
							],
							"path": [
								"books",
								"search"
							],
							"query": [
								{
									"key": "q",
									"value": "harry()potter"
								}
							]
						}
					},
					"response": []
				}
			]
		}
	],
	"event": [
		{
			"listen": "prerequest",
			"script": {
				"type": "text/javascript",
				"packages": {},
				"exec": [
					""
				]
			}
		},
		{
			"listen": "test",
			"script": {
				"type": "text/javascript",
				"packages": {},
				"exec": [
					""
				]
			}
		}
	],
	"variable": [
		{
			"key": "base_url",
			"value": "localhost:4000",
			"type": "string"
		},
		{
			"key": "schema",
			"value": "{\n    \"type\": \"object\",\n    \"properties\": {\n        \"books\": {\n            \"type\": \"array\",\n            \"items\": {\n                \"type\": \"object\",\n                \"properties\": {\n                    \"isbn13\": {\"type\": \"number\"},\n                    \"authors\": {\"type\": \"string\"},\n                    \"publication\": {\"type\": \"number\"},\n                    \"original_title\": {\"type\": \"string\"},\n                    \"title\": {\"type\": \"string\"},\n                    \"ratings\": {\n                        \"type\": \"object\",\n                        \"properties\": {\n                            \"average\": {\"type\": \"number\"},\n                            \"count\": {\"type\": \"number\"},\n                            \"rating_1\": {\"type\": \"number\"},\n                            \"rating_2\": {\"type\": \"number\"},\n                            \"rating_3\": {\"type\": \"number\"},\n                            \"rating_4\": {\"type\": \"number\"},\n                            \"rating_5\": {\"type\": \"number\"}\n                        },\n                        \"required\": [\n                            \"average\",\n                            \"count\",\n                            \"rating_1\",\n                            \"rating_2\",\n                            \"rating_3\",\n                            \"rating_4\",\n                            \"rating_5\"\n                        ]\n                    },\n                    \"icons\": {\n                        \"type\": \"object\",\n                        \"properties\": {\n                            \"large\": {\"type\": \"string\"},\n                            \"small\": {\"type\": \"string\"}\n                        },\n                        \"required\": [\n                            \"large\",\n                            \"small\"\n                        ]\n                    }\n                },\n                \"required\": [\n                    \"isbn13\",\n                    \"authors\",\n                    \"publication\",\n                    \"original_title\",\n                    \"title\",\n                    \"ratings\",\n                    \"icons\"\n                ]\n            }\n        }\n    },\n    \"required\": [\n        \"books\"\n    ]\n}",
			"type": "string"
		},
		{
			"key": "page1",
			"value": "",
			"type": "string"
		},
		{
			"key": "page4_last",
			"value": "",
			"type": "string"
		},
		{
			"key": "page6_first",
			"value": "",
			"type": "string"
		},
		{
			"key": "last_page",
			"value": "",
			"type": "string"
		},
		{
			"key": "all_book_count",
			"value": ""
		}
	]
}<|MERGE_RESOLUTION|>--- conflicted
+++ resolved
@@ -1,9 +1,9 @@
 {
 	"info": {
-		"_postman_id": "80aa0cec-8abf-4605-8709-1f4163fdb075",
+		"_postman_id": "c1ceb7fa-468b-4d54-a61e-20ffb7bf4f5b",
 		"name": "Book Queries Tests",
 		"schema": "https://schema.getpostman.com/json/collection/v2.1.0/collection.json",
-		"_exporter_id": "33853299"
+		"_exporter_id": "34052929"
 	},
 	"item": [
 		{
@@ -943,183 +943,6 @@
 					"response": []
 				},
 				{
-<<<<<<< HEAD
-					"name": "no required parameter entered",
-					"event": [
-						{
-							"listen": "test",
-							"script": {
-								"exec": [
-									"const response = pm.response.json();\r",
-									"\r",
-									"// Non-numeric page is invalid\r",
-									"pm.test(\"400 No Parameter\", () => {\r",
-									"    pm.response.to.have.status(400);\r",
-									"})"
-								],
-								"type": "text/javascript",
-								"packages": {}
-							}
-						}
-					],
-					"request": {
-						"method": "GET",
-						"header": [],
-						"url": {
-							"raw": "{{base_url}}/books/search?random=random",
-							"host": [
-								"{{base_url}}"
-							],
-							"path": [
-								"books",
-								"search"
-							],
-							"query": [
-								{
-									"key": "random",
-									"value": "random"
-								}
-							]
-						}
-					},
-					"response": []
-				},
-				{
-					"name": "title - parameter with whitespace only",
-					"event": [
-						{
-							"listen": "test",
-							"script": {
-								"exec": [
-									"const response = pm.response.json();\r",
-									"\r",
-									"// Non-numeric page is invalid\r",
-									"pm.test(\"400 Blank Parameter\", () => {\r",
-									"    pm.response.to.have.status(400);\r",
-									"})"
-								],
-								"type": "text/javascript",
-								"packages": {}
-							}
-						}
-					],
-					"request": {
-						"method": "GET",
-						"header": [],
-						"url": {
-							"raw": "{{base_url}}/books/search?title=  ",
-							"host": [
-								"{{base_url}}"
-							],
-							"path": [
-								"books",
-								"search"
-							],
-							"query": [
-								{
-									"key": "title",
-									"value": "  "
-								}
-							]
-						}
-					},
-					"response": []
-				},
-				{
-					"name": "title - valid string",
-					"event": [
-						{
-							"listen": "test",
-							"script": {
-								"exec": [
-									"const response = pm.response.json();\r",
-									"\r",
-									"pm.test(\"200 Success\", () => {\r",
-									"    pm.response.to.have.status(200);\r",
-									"})\r",
-									"\r",
-									"// The title \"the\" should have at least one match\r",
-									"pm.test(\"At least one match\", () => {\r",
-									"    pm.expect(response).to.haveOwnProperty(\"books\");\r",
-									"    pm.expect(response.books.length > 0);\r",
-									"})\r",
-									"\r",
-									"// Check if the list of books have certain schema\r",
-									"pm.test(\"List of books has required attributes\", () => {\r",
-									"    pm.expect(response).to.have.jsonSchema(JSON.parse(pm.collectionVariables.get(\"schema\")));\r",
-									"})"
-								],
-								"type": "text/javascript",
-								"packages": {}
-							}
-						}
-					],
-					"request": {
-						"method": "GET",
-						"header": [],
-						"url": {
-							"raw": "{{base_url}}/books/search?title=the",
-							"host": [
-								"{{base_url}}"
-							],
-							"path": [
-								"books",
-								"search"
-							],
-							"query": [
-								{
-									"key": "title",
-									"value": "the"
-								}
-							]
-						}
-					},
-					"response": []
-				},
-				{
-					"name": "isbn - parameter with whitespace only",
-					"event": [
-						{
-							"listen": "test",
-							"script": {
-								"exec": [
-									"const response = pm.response.json();\r",
-									"\r",
-									"// Non-numeric page is invalid\r",
-									"pm.test(\"400 Missing Parameter\", () => {\r",
-									"    pm.response.to.have.status(400);\r",
-									"})"
-								],
-								"type": "text/javascript",
-								"packages": {}
-							}
-						}
-					],
-					"request": {
-						"method": "GET",
-						"header": [],
-						"url": {
-							"raw": "{{base_url}}/books/search?isbn=  ",
-							"host": [
-								"{{base_url}}"
-							],
-							"path": [
-								"books",
-								"search"
-							],
-							"query": [
-								{
-									"key": "isbn",
-									"value": "  "
-								}
-							]
-						}
-					},
-					"response": []
-				},
-				{
-=======
->>>>>>> f635d80e
 					"name": "isbn - non-numeric parameter",
 					"event": [
 						{
@@ -1646,14 +1469,7 @@
 							"listen": "prerequest",
 							"script": {
 								"exec": [
-									"pm.sendRequest({\r",
-									"    url: pm.collectionVariables.get(\"base_url\") + \"/books/all?page=1&offset=10000\",\r",
-									"    method: \"GET\"\r",
-									"}, function(err, res) {\r",
-									"    if (err == null) {\r",
-									"        pm.collectionVariables.set(\"all_book_count\", res.json().books.length);\r",
-									"    }\r",
-									"})"
+									""
 								],
 								"type": "text/javascript",
 								"packages": {}
@@ -1670,7 +1486,7 @@
 									"})\r",
 									"\r",
 									"pm.test(\"Rating 1 - 5 includes all books\", () => {\r",
-									"    pm.expect(response.books.length).to.be.eql(pm.collectionVariables.get(\"all_book_count\"))\r",
+									"    pm.expect(response.books).to.have.lengthOf(15);\r",
 									"})"
 								],
 								"type": "text/javascript",
